--- conflicted
+++ resolved
@@ -66,13 +66,10 @@
 # Backward Compatibility
 from quantization.test_backward_compatibility import TestSerialization  # noqa: F401
 
-<<<<<<< HEAD
+# Equalization
+from quantization.test_equalize import TestEqualizeEager  # noqa: F401
 # Bias Correction
 from quantization.test_bias_correction import TestBiasCorrection
-=======
-# Equalization
-from quantization.test_equalize import TestEqualizeEager  # noqa: F401
->>>>>>> af6d5adf
 
 if __name__ == '__main__':
     run_tests()