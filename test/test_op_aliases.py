--- conflicted
+++ resolved
@@ -52,7 +52,6 @@
               lambda d: torch.randn(20, device=d) + 2),
     AliasInfo('arccosh_', torch.Tensor.arccosh_, 'acosh_', torch.Tensor.acosh_,
               lambda d: torch.randn(20, device=d) + 2),
-<<<<<<< HEAD
     AliasInfo('arccos', torch.arccos, 'acos', torch.acos,
               lambda d: torch.randn(20, device=d)),
     AliasInfo('arccos_', torch.Tensor.arccos_, 'acos_', torch.Tensor.acos_,
@@ -65,12 +64,10 @@
               lambda d: torch.randn(20, device=d)),
     AliasInfo('arctan_', torch.Tensor.arctan_, 'atan_', torch.Tensor.atan_,
               lambda d: torch.randn(20, device=d)),
-=======
     AliasInfo('fix', torch.fix, 'trunc', torch.trunc,
               lambda d: 10 * torch.randn(20, device=d)),
     AliasInfo('fix_', torch.Tensor.fix_, 'trunc_', torch.Tensor.trunc_,
               lambda d: 10 * torch.randn(20, device=d)),
->>>>>>> e31cd462
 )
 
 # Placeholder test class for validating that aliases are correctly
@@ -143,9 +140,14 @@
 
             inp = info.get_input(device)
             args = info.get_args(device)
-            alias_result = alias_op(inp.clone(), *args)
-            original_result = alias_op(inp.clone(), *args)
 
+            alias_input = inp.clone()
+            alias_result = alias_op(alias_input, *args)
+
+            original_input = inp.clone()
+            original_result = alias_op(original_input, *args)
+
+            self.assertEqual(alias_input, original_input, atol=0, rtol=0)
             self.assertEqual(alias_result, original_result, atol=0, rtol=0)
 
         # Applies decorators
