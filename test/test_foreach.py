--- conflicted
+++ resolved
@@ -3,22 +3,17 @@
 from torch.testing._internal.common_device_type import instantiate_device_type_tests, dtypes
 
 class TestForeach(TestCase):
-<<<<<<< HEAD
-    N = 20
-    H = 20
-    W = 20
-
     # Unary ops
     @dtypes(*[torch.int32, torch.half, torch.float, torch.double, torch.complex64, torch.complex128])
     def test_sqrt(self, device, dtype):
         if dtype in [torch.bool, torch.int,torch.half,]:
             return
-        tensors = [torch.ones(self.H, self.W, device=device, dtype=dtype) for _ in range(self.N)]
+        tensors = [torch.ones(20, 20, device=device, dtype=dtype) for _ in range(20)]
 
         res = torch._foreach_sqrt(tensors)
         torch._foreach_sqrt_(tensors)
 
-        self.assertEqual([torch.sqrt(torch.ones(self.H, self.W, device=device, dtype=dtype)) for _ in range(self.N)], res)
+        self.assertEqual([torch.sqrt(torch.ones(20, 20, device=device, dtype=dtype)) for _ in range(20)], res)
         self.assertEqual(tensors, res)
 
     @dtypes(*[torch.int32, torch.half, torch.float, torch.double, torch.complex64, torch.complex128])
@@ -26,17 +21,15 @@
         if dtype in [torch.bool, torch.int,torch.half,]:
             return
 
-        tensors = [torch.ones(self.H, self.W, device=device, dtype=dtype) for _ in range(self.N)]
+        tensors = [torch.ones(20, 20, device=device, dtype=dtype) for _ in range(20)]
 
         res = torch._foreach_exp(tensors)
         torch._foreach_exp_(tensors)
 
-        self.assertEqual([torch.exp(torch.ones(self.H, self.W, device=device, dtype=dtype)) for _ in range(self.N)], res)
+        self.assertEqual([torch.exp(torch.ones(20, 20, device=device, dtype=dtype)) for _ in range(20)], res)
         self.assertEqual(tensors, res)
 
     # Ops with scalar
-=======
->>>>>>> 5b47138f
     @dtypes(*torch.testing.get_all_dtypes())
     def test_int_scalar(self, device, dtype):
         tensors = [torch.zeros(10, 10, device=device, dtype=dtype) for _ in range(10)]
