#include <ATen/ATen.h>
#include <ATen/Dispatch.h>
#include <ATen/Parallel.h>
#include <ATen/native/SortingUtils.h>
#include <ATen/native/TensorIterator.h>
#include <ATen/native/UpSample.h>
#include <ATen/native/cpu/Loops.h>
#include <ATen/native/quantized/affine_quantizer.h>
#include <ATen/native/quantized/cpu/quantized_ops.h>

#include <cmath>
#ifdef USE_FBGEMM
#include <fbgemm/QuantUtils.h>
#endif
#ifdef _OPENMP
#include <omp.h>
#endif
#if defined(__ARM_NEON__) || defined(__aarch64__)
#include <ATen/quantized/Quantizer.h>
#include <arm_neon.h>
#endif

namespace at {
namespace native {
namespace {

// ****************** HEY YOU! YES YOU! Read this! ********************
//
// Please read the README.md in this directory before editing this file

template <bool ReLUFused = false>
Tensor qcat_nhwc_kernel(
    const c10::List<Tensor>& qxs,
    int64_t dim,
    double scale,
    int64_t zero_point) {
  const at::Tensor& qx0 = qxs[0];
  int64_t C_out = 0;
  std::vector<int64_t> Cs_in;
  // Prefix sum of input channels for fast indexing
  std::vector<int64_t> Cs_sum;
  std::vector<double> scales;
  std::vector<int64_t> zero_pts;
  std::vector<void*> data_ptrs;

  for (const at::Tensor& qx : qxs) {
    TORCH_CHECK(
        qx.dim() == qx0.dim(),
        "Tensors must have the same number of dimensions: got ",
        qx.dim(),
        " and ",
        qx0.dim());
#define CHECK_DIM(d)                                            \
  TORCH_CHECK(                                                  \
      qx.size(d) == qx0.size(d),                                \
      "Sizes of tensors must match expect in dimension 1. Got", \
      qx.size(d),                                               \
      " and ",                                                  \
      qx0.size(d));
    CHECK_DIM(0);
    CHECK_DIM(2);
    CHECK_DIM(3);
    TORCH_CHECK(
        qx.scalar_type() == qx0.scalar_type(),
        "Expected object of scalar type ",
        toString(qx0.scalar_type()),
        " but got scalar type ",
        toString(qx.scalar_type()));
    Cs_in.push_back(qx.size(1));
    Cs_sum.push_back(C_out);
    C_out += qx.size(1);
    scales.push_back(qx.q_scale());
    zero_pts.push_back(qx.q_zero_point());
    data_ptrs.push_back(qx.data_ptr());
  }

  const int64_t N = qx0.size(0);
  const int64_t H = qx0.size(2);
  const int64_t W = qx0.size(3);
  float inv_scale = 1.0 / scale;

  auto output = at::_empty_affine_quantized(
      {N, C_out, H, W},
      qx0.options().memory_format(MemoryFormat::ChannelsLast),
      scale,
      zero_point,
      c10::nullopt);

  // N, H, and W are explicitly captured here because there's a bug in GCC5
  // which causes an internal compiler error if they're not
  AT_DISPATCH_QINT_TYPES(output.scalar_type(), "qcat_nhwc", [&, N, H, W]() {
    using Vec = Vec256<scalar_t>;
    for (int64_t batch = 0; batch < N; ++batch) {
      for (int64_t row = 0; row < H; ++row) {
        for (int64_t col = 0; col < W; ++col) {
          // loop over input tensors
          for (int64_t tidx = 0; tidx < Cs_in.size(); ++tidx) {
            scalar_t::underlying* optr =
                reinterpret_cast<scalar_t::underlying*>(output.data_ptr()) +
                batch * H * W * C_out + row * W * C_out + col * C_out +
                Cs_sum[tidx];

            auto curr_C = Cs_in[tidx];
            float curr_scale = scales[tidx];
            int64_t curr_zero_pt = zero_pts[tidx];

            scalar_t::underlying* iptr =
                reinterpret_cast<scalar_t::underlying*>(data_ptrs[tidx]) +
                batch * H * W * curr_C + row * W * curr_C + col * curr_C;

            constexpr int64_t VLEN = Vec::size();
            int64_t c = 0;

            // Vectorized loop
            if (c + VLEN <= curr_C) {
              auto curr_scale_vec = Vec256<float>(curr_scale);
              auto curr_zero_pt_vec = Vec256<float>((float)curr_zero_pt);
              auto scale_neg_zp_premul = curr_scale_vec * curr_zero_pt_vec.neg();
              for (; c + VLEN <= curr_C; c += VLEN) {
                auto inp_vec = Vec::loadu(iptr + c);
                auto float_values = inp_vec.dequantize(
                    curr_scale_vec, curr_zero_pt_vec, scale_neg_zp_premul);
                Vec::float_vec_return_type retvals;
                for (int i = 0; i < Vec::float_num_vecs(); ++i) {
                  if (ReLUFused) {
                    retvals[i] =
                        vec256::maximum(float_values[i], Vec256<float>(0.0f));
                  } else {
                    retvals[i] = float_values[i];
                  }
                }
                auto quantized =
                    Vec::quantize(retvals, scale, zero_point, inv_scale);
                quantized.store(optr + c);
              }
            }

            // Scalar loop
            for (; c < curr_C; ++c) {
              auto float_val = at::native::dequantize_val(
                  curr_scale,
                  curr_zero_pt,
                  reinterpret_cast<scalar_t*>(iptr)[c]);
              if (ReLUFused) {
                float_val = std::max(0.0f, float_val);
              }
              optr[c] = at::native::quantize_val<scalar_t>(
                            scale, zero_point, float_val)
                            .val_;
            } // for c

          } // for tidx
        } // for col
      } // for row
    } // for b
  });

  return output;
}

// horizontal sum over a range of uint8_t
int64_t hsum(const uint8_t* A, int len) {
  int64_t row_sum = 0;
  int i = 0;

#ifdef CPU_CAPABILITY_AVX2
  __m256i sum_v = _mm256_setzero_si256();
  __m256i one_epi16_v = _mm256_set1_epi16(1);
  __m256i one_epi8_v = _mm256_set1_epi8(1);
  // vectorized
  for (; i < len / 32 * 32; i += 32) {
    __m256i src_v = _mm256_loadu_si256(reinterpret_cast<__m256i const*>(A + i));
    sum_v = _mm256_add_epi32(
      sum_v,
      _mm256_madd_epi16(
        // first argument is unsigned, second is signed
        _mm256_maddubs_epi16(src_v, one_epi8_v),
      one_epi16_v)
    );
  }

  alignas(64) int32_t temp[8];
  _mm256_store_si256(reinterpret_cast<__m256i*>(temp), sum_v);
  for (int k = 0; k < 8; ++k) {
    row_sum += temp[k];
  }
#endif // CPU_CAPABILITY_AVX2

  // scalar
  for (; i < len; ++i) {
    row_sum += A[i];
  }

  return row_sum;
}

// horizontal sum over a range of int8_t
int64_t hsum(const int8_t* A, int len) {
  int64_t row_sum = 0;
  int i = 0;

#ifdef CPU_CAPABILITY_AVX2
  __m256i sum_v = _mm256_setzero_si256();
  __m256i one_epi16_v = _mm256_set1_epi16(1);
  __m256i one_epi8_v = _mm256_set1_epi8(1);
  // vectorized
  for (; i < len / 32 * 32; i += 32) {
    __m256i src_v = _mm256_loadu_si256(reinterpret_cast<__m256i const*>(A + i));
    sum_v = _mm256_add_epi32(
      sum_v,
      _mm256_madd_epi16(
        // first argument is unsigned, second is signed
        _mm256_maddubs_epi16(one_epi8_v, src_v),
      one_epi16_v)
    );
  }

  alignas(64) int32_t temp[8];
  _mm256_store_si256(reinterpret_cast<__m256i*>(temp), sum_v);
  for (int k = 0; k < 8; ++k) {
    row_sum += temp[k];
  }
#endif // CPU_CAPABILITY_AVX2

  // scalar
  for (; i < len; ++i) {
    row_sum += A[i];
  }

  return row_sum;
}

// horizontal sum over a range of int32_t
int64_t hsum(const int32_t* A, int len) {
  int64_t row_sum = 0;
  int i = 0;

#ifdef CPU_CAPABILITY_AVX2
  __m256i sum_epi64 = _mm256_setzero_si256();
  // vectorized
  for (; i < len / 8 * 8; i += 8) {
    __m256i src_epi32 = _mm256_loadu_si256(reinterpret_cast<__m256i const*>(A + i));
    // widen
    __m128i src_lo_epi32 = _mm256_castsi256_si128(src_epi32);
    __m128i src_hi_epi32 = _mm256_extractf128_si256(src_epi32, 1);
    __m256i src_lo_epi64 = _mm256_cvtepi32_epi64(src_lo_epi32);
    __m256i src_hi_epi64 = _mm256_cvtepi32_epi64(src_hi_epi32);
    // add
    sum_epi64 = _mm256_add_epi64(sum_epi64, src_lo_epi64);
    sum_epi64 = _mm256_add_epi64(sum_epi64, src_hi_epi64);
  }

  alignas(64) int64_t temp[4];
  _mm256_store_si256(reinterpret_cast<__m256i*>(temp), sum_epi64);
  for (int k = 0; k < 4; ++k) {
    row_sum += temp[k];
  }
#endif // CPU_CAPABILITY_AVX2

  // scalar
  for (; i < len; ++i) {
    row_sum += A[i];
  }

  return row_sum;
}

// horizontal sum of squares over a range of uint8_t
int64_t hsum_sq(const uint8_t* A, int len) {
  int64_t row_sum = 0;
  int i = 0;

#ifdef CPU_CAPABILITY_AVX2
  __m256i sum_v_epu32 = _mm256_setzero_si256();
  // vectorized
  for (; i < len / 16 * 16; i += 16) {
    // (i15, ..., i0)
    __m128i src_epu8 = _mm_loadu_si128(reinterpret_cast<__m128i const*>(A + i));
    __m256i src_epu16 = _mm256_cvtepu8_epi16(src_epu8);
    // (i15 ^ 2, ..., i0 ^ 2)
    __m256i sq_epu16 = _mm256_mullo_epi16(src_epu16, src_epu16);
    // (i7 ^ 2, ..., i0 ^ 2)
    __m128i sq_lo_epu16 = _mm256_castsi256_si128(sq_epu16);
    // (i15 ^ 2, ..., i8 ^ 2)
    __m128i sq_hi_epu16 = _mm256_extractf128_si256(sq_epu16, 1);
    // widen to epu32
    __m256i sq_lo_epu32 = _mm256_cvtepu16_epi32(sq_lo_epu16);
    __m256i sq_hi_epu32 = _mm256_cvtepu16_epi32(sq_hi_epu16);
    // add to running sum
    sum_v_epu32 = _mm256_add_epi32(sum_v_epu32, sq_lo_epu32);
    sum_v_epu32 = _mm256_add_epi32(sum_v_epu32, sq_hi_epu32);
  }

  alignas(64) int32_t temp[8];
  _mm256_store_si256(reinterpret_cast<__m256i*>(temp), sum_v_epu32);
  for (int k = 0; k < 8; ++k) {
    row_sum += temp[k];
  }
#endif // CPU_CAPABILITY_AVX2

  // scalar
  for (; i < len; ++i) {
    row_sum += A[i] * A[i];
  }

  return row_sum;
}

// horizontal sum of squares over a range of int8_t
int64_t hsum_sq(const int8_t* A, int len) {
  int64_t row_sum = 0;
  int i = 0;

#ifdef CPU_CAPABILITY_AVX2
  __m256i sum_v_epi32 = _mm256_setzero_si256();
  // vectorized
  for (; i < len / 16 * 16; i += 16) {
    // (i15, ..., i0)
    __m128i src_epi8 = _mm_loadu_si128(reinterpret_cast<__m128i const*>(A + i));
    __m256i src_epi16 = _mm256_cvtepi8_epi16(src_epi8);
    // (i15 ^ 2, ..., i0 ^ 2)
    __m256i sq_epi16 = _mm256_mullo_epi16(src_epi16, src_epi16);
    // (i7 ^ 2, ..., i0 ^ 2)
    __m128i sq_lo_epi16 = _mm256_castsi256_si128(sq_epi16);
    // (i15 ^ 2, ..., i8 ^ 2)
    __m128i sq_hi_epi16 = _mm256_extractf128_si256(sq_epi16, 1);
    // widen to epi32
    __m256i sq_lo_epi32 = _mm256_cvtepi16_epi32(sq_lo_epi16);
    __m256i sq_hi_epi32 = _mm256_cvtepi16_epi32(sq_hi_epi16);
    // add to running sum
    sum_v_epi32 = _mm256_add_epi32(sum_v_epi32, sq_lo_epi32);
    sum_v_epi32 = _mm256_add_epi32(sum_v_epi32, sq_hi_epi32);
  }

  alignas(64) int32_t temp[8];
  _mm256_store_si256(reinterpret_cast<__m256i*>(temp), sum_v_epi32);
  for (int k = 0; k < 8; ++k) {
    row_sum += temp[k];
  }
#endif // CPU_CAPABILITY_AVX2

  // scalar
  for (; i < len; ++i) {
    row_sum += A[i] * A[i];
  }

  return row_sum;
}

// horizontal sum os squares over a range of int32_t
// floats throughout are necessary to prevent overflow
float hsum_sq(const int32_t* A, int len) {
  float row_sum = 0;
  int i = 0;

#ifdef CPU_CAPABILITY_AVX2
  __m256 sum_ps = _mm256_setzero_ps();
  // vectorized
  for (; i < len / 8 * 8; i += 8) {
    __m256i src_epi32 = _mm256_loadu_si256(reinterpret_cast<__m256i const*>(A + i));
    __m256 src_ps = _mm256_cvtepi32_ps(src_epi32);
    sum_ps = _mm256_add_ps(sum_ps, _mm256_mul_ps(src_ps, src_ps));
  }

  alignas(64) float temp[8];
  _mm256_store_ps(temp, sum_ps);
  for (int k = 0; k < 8; ++k) {
    row_sum += static_cast<float>(temp[k]);
  }
#endif // CPU_CAPABILITY_AVX2

  // scalar
  for (; i < len; ++i) {
    int64_t cur = static_cast<int64_t>(A[i]);
    row_sum += (float)cur * (float)cur;
  }

  return row_sum;
}

void qrelu_kernel(const Tensor& qx, Tensor& qy) {
  const auto zero_point = qx.q_zero_point();
  AT_DISPATCH_QINT_TYPES(qx.scalar_type(), "qrelu", [&]() {
    qy = at::_empty_affine_quantized(
        qx.sizes(),
        at::device(kCPU).dtype(SCALAR_TYPE).memory_format(qx.suggest_memory_format()),
        qx.q_scale(),
        qx.q_zero_point(),
        c10::nullopt);
    using Vec = Vec256<scalar_t>;
    auto zero_point_vec = Vec(scalar_t(zero_point));
    auto iter = TensorIterator::unary_op(qy, qx);
    cpu_kernel_vec(
        iter,
        [&](scalar_t value) -> scalar_t {
          return scalar_t(std::max<underlying_t>(value.val_, zero_point));
        },
        [&](Vec value) -> Vec { return value.relu(zero_point_vec); });
  });
}

void qrelu6_kernel(const Tensor& qx, Tensor& qy) {
  const auto zero_point = qx.q_zero_point();
  AT_DISPATCH_QINT_TYPES(qx.scalar_type(), "qrelu6", [&]() {
    qy = at::_empty_affine_quantized(
        qx.sizes(),
        at::device(kCPU).dtype(SCALAR_TYPE).memory_format(qx.suggest_memory_format()),
        qx.q_scale(),
        qx.q_zero_point(),
        c10::nullopt);
    using Vec = Vec256<scalar_t>;
    auto iter = TensorIterator::unary_op(qy, qx);
    scalar_t six = at::native::quantize_val<scalar_t>(
        qx.q_scale(), qx.q_zero_point(), 6.0);
    auto zero_point_vec = Vec(scalar_t(zero_point));
    auto six_vec = Vec(six);
    cpu_kernel_vec(
        iter,
        [&](scalar_t value) -> scalar_t {
          underlying_t relu_val =
              std::max<underlying_t>(value.val_, zero_point);
          return scalar_t(std::min<underlying_t>(relu_val, six.val_));
        },
        [&](Vec val) -> Vec { return val.relu6(zero_point_vec, six_vec); });
  });
}

static void leaky_qrelu_out_kernel(Tensor& out, const Tensor& qx,
                                   Scalar negval_) {
  int64_t i_zp = qx.q_zero_point();
  float i_scale = qx.q_scale();

  int64_t o_zp = out.q_zero_point();
  float o_scale = out.q_scale();
  float o_inv_scale = 1.0f / o_scale;

  float negval = negval_.to<float>();

  AT_DISPATCH_QINT_TYPES(out.scalar_type(), "leaky_qrelu", [&] {
    using Vec = Vec256<float>;  // Naive implementation uses dequant/quant loop.
    using qVec = Vec256<scalar_t>;
    Vec zero_vec = Vec(0.0f);
    Vec one_vec = Vec(1.0f);

    Vec i_scale_vec = Vec((float)i_scale);
    Vec i_zp_vec = Vec((float)i_zp);
    Vec i_scale_zp_neg_premul_vec = i_scale_vec * i_zp_vec.neg();

    Vec negval_vec = Vec(negval);

    auto iter = TensorIterator::unary_op(out, qx);

    cpu_kernel_vec(
        iter,
        [&](scalar_t value_qx) -> scalar_t {
          auto value_dx = at::native::dequantize_val(i_scale, i_zp, value_qx);
          auto value_dy = value_dx > 0 ? value_dx : value_dx * negval;
          return at::native::quantize_val<scalar_t>(o_scale, o_zp, value_dy);
        },
        [&](qVec qx_vec) -> qVec {
          /* Vectorized implementation creates a multiplicand vector, which has
           * "alpha" for all negative dx values and ones-vector for all
           * positive values of dx. The multiplicand then is multiplied by the
           * input.
           */
          auto dx_vec_vec = qx_vec.dequantize(i_scale_vec, i_zp_vec,
                                              i_scale_zp_neg_premul_vec);
          for (int idx = 0; idx < dx_vec_vec.size(); ++idx) {
            const auto dx_vec = dx_vec_vec[idx];
            const auto multiplicand = Vec::blendv(negval_vec, one_vec,
                                                  dx_vec > zero_vec);
            dx_vec_vec[idx] = dx_vec * multiplicand;
          }
          return qVec::quantize(dx_vec_vec, o_scale, o_zp, o_inv_scale);
        });
  });
}

void qsigmoid_kernel(const Tensor& qx, Tensor& qy) {
  int64_t zero_point = qx.q_zero_point();
  float scale = qx.q_scale();
  auto scale_vec = Vec256<float>(scale);
  auto zero_point_vec = Vec256<float>((float)zero_point);
  auto scale_neg_zp_premul_vec = scale_vec * zero_point_vec.neg();

  AT_DISPATCH_QINT_TYPES(qx.scalar_type(), "qsigmoid", [&]() {
    // Naive implemenentation: uses dequantize/execute/quantize routine
    // - Output scale is set to 1.0 / 2^(BIT_NUM)
    // - For signed types output zero point is set to 0
    // - For unsigned types output zero point is set to (qmax + qmin) / 2.0
    // See https://stackoverflow.com/a/34448562/3606192 for potential
    // optimizations
    float output_scale = 0.00390625;  // 1.0 / 2^8
    int64_t output_zero_point = 0;
    if (SCALAR_TYPE == at::kQInt32) {
      output_scale = 2.3283064365386963e-10;  // 1.0 / 2^32
    } else if (SCALAR_TYPE == at::kQInt8) {
      output_zero_point = -128;
    }
    float inv_output_scale = 1.0 / output_scale;

    qy = at::_empty_affine_quantized(
        qx.sizes(),
        at::device(kCPU).dtype(SCALAR_TYPE).memory_format(qx.suggest_memory_format()),
        output_scale,
        output_zero_point,
        c10::nullopt);
    auto iter = TensorIterator::unary_op(qy, qx);

    using Vec = Vec256<scalar_t>;
    cpu_kernel_vec(
        iter,
        [&](scalar_t value_qx) -> scalar_t {
          const auto value_dx =
              at::native::dequantize_val(scale, zero_point, value_qx);
          const auto value_dy = 1.0f / (1.0 + std::exp((-value_dx)));
          return at::native::quantize_val<scalar_t>(
              output_scale, output_zero_point, value_dy);
        },
        [&](Vec value_qx) -> Vec {
          auto value_dx = value_qx.dequantize(
              scale_vec, zero_point_vec, scale_neg_zp_premul_vec);
          for (int idx = 0; idx < value_dx.size(); ++idx) {
            value_dx[idx] = value_dx[idx].neg();
            value_dx[idx] = value_dx[idx].exp();
            value_dx[idx] = Vec256<float>(1.0f) + value_dx[idx];
            value_dx[idx] = value_dx[idx].reciprocal();
          }
          return Vec::quantize(
              value_dx, output_scale, output_zero_point, inv_output_scale);
        });
  });
}

void qhardsigmoid_kernel(const Tensor& qx, Tensor& qy) {
  int64_t zero_point = qx.q_zero_point();
  float scale = qx.q_scale();
  auto scale_vec = Vec256<float>(scale);
  auto zero_point_vec = Vec256<float>((float)zero_point);
  auto scale_neg_zp_premul_vec = scale_vec * zero_point_vec.neg();

  AT_DISPATCH_QINT_TYPES(qx.scalar_type(), "qhardsigmoid", [&]() {

    // - Output scale is set to 1.0 / 2^(BIT_NUM)
    float output_scale = 0.00390625;  // 1.0 / 2^8
    if (SCALAR_TYPE == at::kQInt32) {
      output_scale = 2.3283064365386963e-10;  // 1.0 / 2^32
    }
    float inv_output_scale = 1.0 / output_scale;

    // The default zero-point is zero.  As a one-off optimization for
    // kQInt8, we set the zero-point to -128 to maximize precision in the
    // [0, 1] output range. kQInt32 can be handled in a future PR if needed.
    int64_t output_zero_point = 0;
    if (SCALAR_TYPE == at::kQInt8) {
      output_zero_point = -128;
    }

    qy = at::_empty_affine_quantized(
        qx.sizes(),
        at::device(kCPU).dtype(SCALAR_TYPE),
        output_scale,
        output_zero_point,
        qx.suggest_memory_format());
    auto iter = TensorIterator::unary_op(qy, qx);

    using qVec = Vec256<scalar_t>;
    using fVec = Vec256<float>;
    fVec kZeroVec(0.0f);
    fVec kThreeVec(3.0f);
    fVec kSixVec(6.0f);

    // Naive implemenentation: uses dequantize/execute/quantize routine
    cpu_kernel_vec(
        iter,
        [&](scalar_t qx) -> scalar_t {
          auto x = at::native::dequantize_val(scale, zero_point, qx);
          const auto y = std::min(std::max(x + 3.0f, 0.0f), 6.0f) / 6.0f;
          return at::native::quantize_val<scalar_t>(
              output_scale, output_zero_point, y);
        },
        [&](qVec value_qx) -> qVec {
          auto value_dx = value_qx.dequantize(
              scale_vec, zero_point_vec, scale_neg_zp_premul_vec);
          for (int idx = 0; idx < value_dx.size(); ++idx) {
            value_dx[idx] =
                vec256::minimum(
                    vec256::maximum(value_dx[idx] + kThreeVec, kZeroVec),
                    kSixVec) /
                kSixVec;
          }
          return qVec::quantize(
              value_dx, output_scale, output_zero_point, inv_output_scale);
        });
  });
}

void qclamp_kernel(
    const Tensor& qx,
    Scalar min_scalar,
    Scalar max_scalar,
    Tensor& qy) {
  AT_DISPATCH_QINT_TYPES(qx.scalar_type(), "qclamp", [&]() {
    qy = at::_empty_affine_quantized(
        qx.sizes(),
        at::device(kCPU).dtype(SCALAR_TYPE).memory_format(qx.suggest_memory_format()),
        qx.q_scale(),
        qx.q_zero_point(),
        c10::nullopt);
    using Vec = Vec256<scalar_t>;
    auto iter = TensorIterator::unary_op(qy, qx);
    auto min = min_scalar.to<float>();
    auto max = max_scalar.to<float>();
    scalar_t min_q = at::native::quantize_val<scalar_t>(
        qx.q_scale(), qx.q_zero_point(), min);
    scalar_t max_q = at::native::quantize_val<scalar_t>(
        qx.q_scale(), qx.q_zero_point(), max);
    auto min_vec = Vec(min_q);
    auto max_vec = Vec(max_q);
    cpu_kernel_vec(
        iter,
        [&](scalar_t value) -> scalar_t {
          underlying_t min_clamped =
              std::max<underlying_t>(value.val_, min_q.val_);
          return scalar_t(std::min<underlying_t>(min_clamped, max_q.val_));
        },
        [&](Vec val) -> Vec {
          auto min_clamped = val.maximum(min_vec);
          return min_clamped.minimum(max_vec);
        });
  });
}

void qthreshold_kernel(
  // TODO: For future tasks, since output quantization parameters are set equal to
  // the input ones, it might make sense to implement this completely in the
  // quantized domain.
   const Tensor& qx,
   Scalar threshold_scalar,
   Scalar value_scalar,
   Tensor& qy) {

  // defines input and output scales and zero_points
  int64_t input_zero_point = qx.q_zero_point();
  float input_scale = qx.q_scale();
  int64_t output_zero_point = qy.q_zero_point();
  float output_scale = qy.q_scale();
  float inv_output_scale = 1.0 / output_scale;

  AT_DISPATCH_QINT_TYPES(qx.scalar_type(), "qthreshold", [&]() {
    qy = at::_empty_affine_quantized(
      qx.sizes(),
      at::device(kCPU).dtype(SCALAR_TYPE).memory_format(qx.suggest_memory_format()),
      qx.q_scale(),
      qx.q_zero_point(),
      c10::nullopt);

    // vectorized
    using Vec = Vec256<float>;
    using qVec = Vec256<scalar_t>;
    // defines the iterator
    auto iter = TensorIterator::unary_op(qy, qx);
    // defines the vectorized versions
    Vec input_scale_vec = Vec(input_scale);
    Vec input_zero_point_vec = Vec(input_zero_point);
    Vec input_scale_neg_zp_premul_vec = input_scale_vec * input_zero_point_vec.neg();
    // defines the floating-point versions of threshold and value
    float threshold_float = threshold_scalar.to<float>();
    float value_float = value_scalar.to<float>();
    Vec threshold_vec = Vec(threshold_float);
    Vec value_vec = Vec(value_float);

    // Naive implemenentation: uses dequantize/execute/quantize routine
    cpu_kernel_vec(
        iter,
        [&](scalar_t value_qx) -> scalar_t {
          // dequantize
          const auto x = at::native::dequantize_val(input_scale, input_zero_point, value_qx);
          // Applies the Threshold operation
          const auto y = x > threshold_float ? x : value_float;
          // quantize
          return at::native::quantize_val<scalar_t>(output_scale, output_zero_point, y);
        },
        [&](qVec value_qx) -> qVec {
          // dequantize
          auto dx_vec = value_qx.dequantize(
            input_scale_vec, input_zero_point_vec, input_scale_neg_zp_premul_vec);
          for (int idx = 0; idx < dx_vec.size(); ++idx) {
            // check if any elements are below threshold
            auto cmp_to_threshold = dx_vec[idx] > threshold_vec;
            if (cmp_to_threshold.zero_mask()) {
              // blend
              dx_vec[idx] = Vec::blendv(value_vec, dx_vec[idx], cmp_to_threshold);
              }
            }
          // quantize
          return qVec::quantize(dx_vec, output_scale, output_zero_point, inv_output_scale);
        });
  });
}


void qhardswish_kernel(const Tensor& qx, Tensor& qy) {
  const auto i_scale = qx.q_scale();
  const auto i_zero_point = qx.q_zero_point();

  const auto o_scale = qy.q_scale();
  const auto o_zero_point = qy.q_zero_point();
  const float o_inv_scale = 1.0 / o_scale;

  using fVec = Vec256<float>;
  fVec i_scale_vec(i_scale);
  fVec i_zero_point_vec(i_zero_point);
  fVec i_scale_neg_zp_premul_vec = i_scale_vec * i_zero_point_vec.neg();
  fVec zero_vec(0.0f);
  fVec three_vec(3.0f);
  fVec six_vec(6.0f);

  AT_DISPATCH_QINT_TYPES(qx.scalar_type(), "qhardswish", [&]() {
    using qVec = Vec256<scalar_t>;
    auto iter = TensorIterator::unary_op(qy, qx);
    cpu_kernel_vec(
        iter,
        [&](scalar_t value) -> scalar_t {
          const auto x =
              at::native::dequantize_val(i_scale, i_zero_point, value);
          const auto y = x * std::min(std::max(x + 3.0f, 0.0f), 6.0f) / 6.0f;
          return at::native::quantize_val<scalar_t>(o_scale, o_zero_point, y);
        },
        [&](qVec value) -> qVec {
          auto value_dx = value.dequantize(i_scale_vec, i_zero_point_vec,
                                           i_scale_neg_zp_premul_vec);
          for (int idx = 0; idx < value_dx.size(); idx++) {
            value_dx[idx] = value_dx[idx] * vec256::minimum(
              vec256::maximum(value_dx[idx] + three_vec, zero_vec),
              six_vec
            ) / six_vec;
          }
          return qVec::quantize(value_dx, o_scale, o_zero_point, o_inv_scale);
        });
  });
}


void qtanh_kernel(const Tensor& qx, Tensor& qy) {
  int64_t zero_point = qx.q_zero_point();
  float scale = qx.q_scale();
  auto scale_vec = Vec256<float>(scale);
  auto zero_point_vec = Vec256<float>((float)zero_point);
  auto scale_neg_zp_premul_vec = scale_vec * zero_point_vec.neg();

  AT_DISPATCH_QINT_TYPES(qx.scalar_type(), "qtanh", [&]() {
    // Naive implemenentation: uses dequantize/execute/quantize routine
    // - Output scale is set to 2.0 / 2^(BIT_NUM)
    // - For signed types output zero point is set to 0
    // - For unsigned types output zero point is set to (qmax + qmin) / 2.0
    float output_scale = 0.0078125;  // 2.0 / 512
    int64_t output_zero_point = 0;
    if (SCALAR_TYPE == at::kQInt32) {
      output_scale = 4.656612873077393e-10;  // 2.0 / 2^32
    } else if (SCALAR_TYPE == at::kQUInt8) {
      output_zero_point = 128;
    }
    float inv_output_scale = 1.0 / output_scale;

    qy = at::_empty_affine_quantized(
        qx.sizes(),
        at::device(kCPU).dtype(SCALAR_TYPE).memory_format(qx.suggest_memory_format()),
        output_scale,
        output_zero_point,
        c10::nullopt);
    auto iter = TensorIterator::unary_op(qy, qx);

    using Vec = Vec256<scalar_t>;
    cpu_kernel_vec(
        iter,
        [&](scalar_t value_qx) -> scalar_t {
          const auto value_dx =
              at::native::dequantize_val(scale, zero_point, value_qx);
          return at::native::quantize_val<scalar_t>(
              output_scale, output_zero_point, std::tanh(value_dx));
        },
        [&](Vec value_qx) -> Vec {
          const auto value_dx = value_qx.dequantize(
              scale_vec, zero_point_vec, scale_neg_zp_premul_vec);
          Vec::float_vec_return_type retvals;
          for (int idx = 0; idx < Vec::float_num_vecs(); ++idx) {
            retvals[idx] = value_dx[idx].tanh();
          }
          return Vec::quantize(
              retvals, output_scale, output_zero_point, inv_output_scale);
        });
  });
}

void qelu_kernel(
    const Tensor& qx,
    Scalar alpha,
    Scalar scale,
    Scalar input_scale,
    Tensor& qy) {
  // scale and input_scale arguments refer to a generalized ELU formula
  // if x >= 0, ELU(x) = x * scale
  // if x <= 0, ELU(x) = (exp(x * input_scale) - 1) * scale
  // in the normal ELU formula, both are equal to 1
  // they are NOT related to the quantization scale term

  int64_t i_zp = qx.q_zero_point();
  float i_scale = qx.q_scale();

  // In a future PR, we can improve on output scale and zero_point
  // selection.
  int64_t o_zp = qy.q_zero_point();
  float o_scale = qy.q_scale();
  float inv_o_scale = 1.0 / o_scale;

  float alpha_float = alpha.to<float>();
  float scale_coef = scale.to<float>();
  float input_scale_coef = input_scale.to<float>();

  AT_DISPATCH_QINT_TYPES(qx.scalar_type(), "qelu_kernel", [&] {

    auto iter = TensorIterator::unary_op(qy, qx);

    // vectorized
    using Vec = Vec256<float>;
    using qVec = Vec256<scalar_t>;

    Vec zero_vec = Vec(0.0f);
    Vec one_vec = Vec(1.0f);
    Vec alpha_vec = Vec(alpha_float);
    Vec scale_coef_vec = Vec(scale_coef);
    Vec input_scale_coef_vec = Vec(input_scale_coef);
    Vec i_scale_vec = Vec(i_scale);
    Vec i_zero_point_vec = Vec((float)i_zp);
    Vec i_scale_neg_zp_premul_vec = i_scale_vec * i_zero_point_vec.neg();

    cpu_kernel_vec(
      iter,
      [&](scalar_t value_qx) -> scalar_t {
        // dequantize
        const auto x = at::native::dequantize_val(i_scale, i_zp, value_qx);
        // ELU
        const auto y = x >= 0
          ? x * scale_coef
          : ((std::exp(x * input_scale_coef) - 1) * alpha_float * scale_coef);

        // quantize
        return at::native::quantize_val<scalar_t>(o_scale, o_zp, y);
      },
      [&](qVec value_qx) -> qVec {
        // dequantize
        auto dx_vec_vec = value_qx.dequantize(i_scale_vec, i_zero_point_vec,
                                            i_scale_neg_zp_premul_vec);
        for (int idx = 0; idx < dx_vec_vec.size(); idx++) {

          // quickly check if any elements are below zero
          auto cmp_to_zero = dx_vec_vec[idx] > zero_vec;

          if (cmp_to_zero.zero_mask()) {

            Vec dx_vec_copy_neg_elu = dx_vec_vec[idx] * one_vec;
            // calculate the negative part of ELU on the copy
            dx_vec_copy_neg_elu = dx_vec_copy_neg_elu * input_scale_coef_vec;
            dx_vec_copy_neg_elu = dx_vec_copy_neg_elu.exp();
            dx_vec_copy_neg_elu = dx_vec_copy_neg_elu - one_vec;
            dx_vec_copy_neg_elu = dx_vec_copy_neg_elu * alpha_vec;
            // blend
            dx_vec_vec[idx] = Vec::blendv(dx_vec_copy_neg_elu, dx_vec_vec[idx],
                                        dx_vec_vec[idx] > zero_vec);
          }

          dx_vec_vec[idx] = dx_vec_vec[idx] * scale_coef_vec;
        }
        // quantize
        return qVec::quantize(dx_vec_vec, o_scale, o_zp, inv_o_scale);
      }
    );

  });
}

// Note: out is assumed to be the same size as self and other.
// Note: Addition is only supported when self and out are of the same dtype.
// Note: other is already assumed to be in int32, i.e., it's
// round(float/self_scale)
template <bool ReLUFused = false>
void qadd_scalar_kernel(Tensor& out, const Tensor& self, Scalar other) {
  int64_t zero_point = out.q_zero_point();
  float scale = out.q_scale();
  float inv_scale = 1.0f / scale;
  int64_t self_zero_point = self.q_zero_point();
  float self_scale = self.q_scale();

  float multiplier = self_scale * inv_scale;

  AT_DISPATCH_QINT_TYPES(self.scalar_type(), "qadd_scalar", [&]() {
    using Vec = Vec256<scalar_t>;
    auto iter = TensorIterator::unary_op(out, self);
    auto other_val = other.to<int32_t>();
    auto other_vec = Vec256<c10::qint32>(static_cast<c10::qint32>(other_val));
    cpu_kernel_vec(
        iter,
        [&](scalar_t a) -> scalar_t {
          int32_t a_sub_z = static_cast<int32_t>(a.val_) -
              static_cast<int32_t>(self_zero_point);
          int32_t c = a_sub_z + other_val;
          scalar_t res = at::native::requantize_from_int<scalar_t>(
              multiplier, zero_point, c);
          if (ReLUFused) {
            res.val_ = std::max<scalar_t::underlying>(res.val_, zero_point);
          }
          return res;
        },
        [&](Vec a) -> Vec {
          Vec::int_vec_return_type a_sub_z =
              a.widening_subtract(Vec(static_cast<scalar_t>(self_zero_point)));
          Vec::int_vec_return_type c;
          for (int i = 0; i < Vec::int_num_vecs(); ++i) {
            c[i] = a_sub_z[i] + other_vec;
          }
          Vec rv = Vec::requantize_from_int(c, multiplier, zero_point);
          if (ReLUFused) {
            rv = rv.maximum(Vec(static_cast<scalar_t>(zero_point)));
          }
          return rv;
        });
  });
}
// Note: out is assumed to be the same size as self and other.
// Note: Addition is only supported when self, other, out are of the same dtype.
template <bool ReLUFused = false>
void qadd_kernel(Tensor& out, const Tensor& self, const Tensor& other) {
  int64_t zero_point = out.q_zero_point();
  float scale = out.q_scale();
  float inv_scale = 1.0f / scale;
  int64_t self_zero_point = self.q_zero_point();
  float self_scale = self.q_scale();
  int64_t other_zero_point = other.q_zero_point();
  float other_scale = other.q_scale();

  // Broadcast out the parameters here to amortize out that cost across
  // loop iterations.
  // TODO: we can optimize dequantization by doing a premultiplication
  // of the zero point by scale and doing FMA on scale*x_q - (scale*zero_point)
  auto self_zero_point_vec = Vec256<float>((float)self_zero_point);
  auto self_scale_vec = Vec256<float>(self_scale);
  auto other_zero_point_vec = Vec256<float>((float)other_zero_point);
  auto other_scale_vec = Vec256<float>(other_scale);

  auto self_scale_neg_zp_premul_vec = self_scale_vec * self_zero_point_vec.neg();
  auto other_scale_zp_premul_vec = other_scale_vec * other_zero_point_vec.neg();

  auto iter = TensorIterator::binary_op(out, self, other);

  AT_DISPATCH_QINT_TYPES(out.scalar_type(), "qadd", [&]() {
    using Vec = Vec256<scalar_t>;
    cpu_kernel_vec(
        iter,
        [&](scalar_t a, scalar_t b) -> scalar_t {
          const auto da =
              at::native::dequantize_val(self_scale, self_zero_point, a);
          const auto db =
              at::native::dequantize_val(other_scale, other_zero_point, b);
          float c = da + db;
          if (ReLUFused) {
            c = std::max<float>(c, 0.0);
          }
          return at::native::quantize_val<scalar_t>(scale, zero_point, c);
        },
        [&](Vec a, Vec b) -> Vec {
          const auto da = a.dequantize(
              self_scale_vec, self_zero_point_vec, self_scale_neg_zp_premul_vec);
          const auto db = b.dequantize(
              other_scale_vec, other_zero_point_vec, other_scale_zp_premul_vec);
          Vec::float_vec_return_type retvals;
          for (int i = 0; i < Vec::float_num_vecs(); ++i) {
            auto c = da[i] + db[i];
            if (ReLUFused) {
              c = vec256::maximum(c, Vec256<float>(0.0f));
            }
            retvals[i] = c;
          }
          // TODO: fbgemm::Quantize doesn't support taking in the
          // pre-broadcasted parameters. We might be able to save some cycles by
          // enabling that in the API.
          // TODO: specialize fbgemm::Quantize for a single vector and make it
          // inlineable. This could help with interleaving as suggested by the
          // TensorIterator implementations
          auto rv = Vec::quantize(retvals, scale, zero_point, inv_scale);
          return rv;
        });
  });
}

// Note: out is assumed to be the same size as self and other.
// Note: Multiplication is only supported when self, other, out are of the same
// dtype.
template <bool ReLUFused = false>
void qmul_kernel(Tensor& out, const Tensor& self, const Tensor& other) {
  int64_t zero_point = out.q_zero_point();
  float scale = out.q_scale();
  float inv_scale = 1.0f / scale;
  int64_t self_zero_point = self.q_zero_point();
  float self_scale = self.q_scale();
  int64_t other_zero_point = other.q_zero_point();
  float other_scale = other.q_scale();

  float multiplier = self_scale * other_scale * inv_scale;

  auto iter = TensorIterator::binary_op(out, self, other);

  AT_DISPATCH_QINT_TYPES(out.scalar_type(), "qmul", [&]() {
    using Vec = Vec256<scalar_t>;
    cpu_kernel_vec(
        iter,
        [&](scalar_t a, scalar_t b) -> scalar_t {
          int32_t a_sub_z = static_cast<int32_t>(a.val_) -
              static_cast<int32_t>(self_zero_point);
          int32_t b_sub_z = static_cast<int32_t>(b.val_) -
              static_cast<int32_t>(other_zero_point);
          int32_t c = a_sub_z * b_sub_z;
          scalar_t res = at::native::requantize_from_int<scalar_t>(
              multiplier, zero_point, c);
          if (ReLUFused) {
            res.val_ = std::max<scalar_t::underlying>(res.val_, zero_point);
          }
          return res;
        },
        [&](Vec a, Vec b) -> Vec {
          Vec::int_vec_return_type a_sub_zp =
              a.widening_subtract(Vec(static_cast<scalar_t>(self_zero_point)));
          Vec::int_vec_return_type b_sub_zp =
              b.widening_subtract(Vec(static_cast<scalar_t>(other_zero_point)));
          Vec::int_vec_return_type c;
          for (int i = 0; i < Vec::int_num_vecs(); ++i) {
            c[i] = a_sub_zp[i] * b_sub_zp[i];
          }
          Vec rv = Vec::requantize_from_int(c, multiplier, zero_point);
          if (ReLUFused) {
            rv = rv.maximum(Vec(static_cast<scalar_t>(zero_point)));
          }
          return rv;
        });
  });
}

void qmaxpool_2d_nhwc_kernel(
    const Tensor& qx,
    int64_t iC, // input/output channels
    int64_t iH,
    int64_t iW, // input sizes
    int64_t oH,
    int64_t oW, // output sizes
    int64_t kH,
    int64_t kW, // kernel size
    int64_t sH,
    int64_t sW, // strides
    int64_t pH,
    int64_t pW, // padding
    int64_t dH,
    int64_t dW, // dilation
    Tensor& qy) {
  AT_DISPATCH_QINT_TYPES(qx.scalar_type(), "max_pool2d_nhwc", [&]() {
    scalar_t* idata = static_cast<scalar_t*>(qx.data_ptr());
    scalar_t* odata = static_cast<scalar_t*>(qy.data_ptr());

    // Loop over N
    for (int64_t b = 0; b < qx.size(0); ++b) {
      // Loop over H
      auto* i_p =
          reinterpret_cast<scalar_t::underlying*>(idata + b * iW * iH * iC);
      for (int64_t row = 0; row < oH; ++row) {
        // Loop over W
        for (int64_t col = 0; col < oW; ++col) {
          // Pointer to output data for this specific N,H,W position
          auto* o_p = reinterpret_cast<scalar_t::underlying*>(
              odata + b * oH * oW * iC + row * oW * iC + col * iC);

          // Loop over reduction block
          int64_t h_start = row * sH - pH;
          int64_t w_start = col * sW - pW;
          int64_t h_end = std::min(h_start + (kH - 1) * dH + 1, iH);
          int64_t w_end = std::min(w_start + (kW - 1) * dW + 1, iW);
          while (h_start < 0)
            h_start += dH;
          while (w_start < 0)
            w_start += dW;

          int64_t c = 0;

          // Interleaved vector loop 4x
          constexpr auto vec_width = Vec256<scalar_t>::size();
          for (; c + 4 * vec_width <= iC; c += 4 * vec_width) {
            Vec256<scalar_t> acc{
                scalar_t(std::numeric_limits<scalar_t::underlying>::lowest())};
            Vec256<scalar_t> accs[4] = {acc, acc, acc, acc};
            int64_t tcntr = 0;
            int64_t x, y;
            for (y = h_start; y < h_end; y += dH) {
              for (x = w_start; x < w_end; x += dW) {
                for (int i = 0; i < 4; ++i) {
                  tcntr = y * iW + x;
                  auto vals = Vec256<scalar_t>::loadu(
                      i_p + tcntr * iC + c + Vec256<scalar_t>::size() * i);
                  accs[i] = vec256::maximum(accs[i], vals);
                }
              } // for x
            } // for y
            for (int i = 0; i < 4; ++i) {
              accs[i].store(o_p + c + Vec256<scalar_t>::size() * i);
            }
          } // for c

          // Vector loop
          for (; c + vec_width <= iC; c += vec_width) {
            Vec256<scalar_t> acc{
                scalar_t(std::numeric_limits<scalar_t::underlying>::lowest())};
            int64_t tcntr = 0;
            int64_t x, y;
            for (y = h_start; y < h_end; y += dH) {
              for (x = w_start; x < w_end; x += dW) {
                tcntr = y * iW + x;
                auto vals = Vec256<scalar_t>::loadu(i_p + tcntr * iC + c);
                acc = vec256::maximum(acc, vals);
              } // for x
            } // for y
            acc.store(o_p + c);
          } // for c

          for (; c < iC; ++c) {
            auto max_val = std::numeric_limits<scalar_t::underlying>::lowest();
            int64_t tcntr = 0;
            int64_t x, y;
            for (y = h_start; y < h_end; y += dH) {
              for (x = w_start; x < w_end; x += dW) {
                tcntr = y * iW + x;
                auto val = *(i_p + tcntr * iC + c);
                max_val = std::max(max_val, val);
              } // for x
            } // for y

            o_p[c] = max_val;
          } // for c
        } // for col
      } // for row
    } // for b
  });
}

template <typename T>
void do_avg_pool_nhwc_on_AVX2(
    const typename T::underlying* i_p,
    typename T::underlying* o_p,
    int& c_start,
    int input_zero_point_m_size,
    int output_zero_point,
    float multiplier,
    int dstart,
    int dend,
    int hstart,
    int hend,
    int wstart,
    int wend,
    int dsize,
    int hsize,
    int wsize,
    int csize) {
#if defined(CPU_CAPABILITY_AVX2) && !defined(_MSC_VER)
  // buffer for channel accumulator, used to interchange channel-loop
  // to inner-most, so that memory access of the input tensor data is
  // continuous.
  constexpr int cb_size = 16;
  constexpr int vec_width = Vec256<T>::size() / 4;
  constexpr int cb_step = cb_size * vec_width;
  Vec256<int32_t> acc_buffer[cb_size];
  Vec256<float> acc_buffer_fp[cb_size];

  if (vec_width == 8) {
    for (int c = c_start; c < csize; c += cb_step) {
      int cend = std::min(cb_size, (csize - c) / vec_width);
      // initialize loop
      for (int ic = 0; ic < cend; ic++) {
        acc_buffer[ic] = Vec256<int32_t>(input_zero_point_m_size);
      }
      // compute loop
      for (int id = dstart; id < dend; id++) {
        for (int ih = hstart; ih < hend; ih++) {
          for (int iw = wstart; iw < wend; iw++) {
            const int i_idx =
                (id * wsize * hsize + ih * wsize + iw) *
                    csize +
                c;
            for (int ic = 0; ic < cend; ic++) {
              auto vals = vec256::convert_to_int32<typename T::underlying>(
                  i_p + i_idx + ic * vec_width);
              acc_buffer[ic] = acc_buffer[ic] + vals;
            }
          }
        }
      }
      // convert int32 accumulative to fp32
      vec256::convert((int*)acc_buffer, (float*)acc_buffer_fp, cend * vec_width);

      // first quantize using AVX using 32 lanes, then 8, finally falls
      // back to single
      QuantizeAvx2<T>(
          (float*)acc_buffer_fp,
          o_p + c,
          cend * vec_width,
          multiplier,
          output_zero_point);
    }
    c_start = csize / vec_width * vec_width;
  }
#endif
}

template <typename T>
void do_avg_pool_on_AVX2(
    typename T::underlying* i_p,
    typename T::underlying* o_p,
    int64_t& c,
    int64_t channel_size,
    int64_t channel_multiplier,
    int32_t input_zero_point_m_size,
    int32_t output_zero_point,
    float multiplier,
    int64_t dstart,
    int64_t dend,
    int64_t hstart,
    int64_t hend,
    int64_t wstart,
    int64_t wend,
    int64_t stride_C,
    int64_t stride_D,
    int64_t stride_H,
    int64_t stride_W) {
#if defined(CPU_CAPABILITY_AVX2) && !defined(_MSC_VER)
  constexpr auto vec_width = Vec256<T>::size() / 4;
  if (vec_width == 8) {
    for (; c + vec_width <= channel_size; c += vec_width) {
      int64_t tcntr = 0;

      Vec256<int32_t> acc(input_zero_point_m_size);
      for (int64_t id = dstart; id < dend; id++) {
        for (int64_t ih = hstart; ih < hend; ih++) {
          for (int64_t iw = wstart; iw < wend; iw++) {
            tcntr = id * stride_D + ih * stride_H + iw * stride_W;
            auto vals = vec256::convert_to_int32<typename T::underlying>(
                i_p + tcntr * channel_multiplier + c * stride_C);
            acc = acc + vals;
          }
        }
      }
      int32_t acc_int[vec_width];
      float acc_fp[vec_width];
      acc.store(acc_int);
      vec256::convert(acc_int, acc_fp, vec_width);
      at::native::quantize_vec<T>(
          1.0f / multiplier,
          output_zero_point,
          acc_fp,
          reinterpret_cast<T*>(o_p + c),
          vec_width);
    }
  }
#endif
}

void _qadaptive_avg_pool_kernel(
    const std::string& fn_name,
    const Tensor& qx,
    Tensor& qy,
    int64_t b,
    int64_t sizeC,
    int64_t isizeD,  // Set to 1 for 2d
    int64_t isizeH,
    int64_t isizeW,
    int64_t osizeD,  // Set to 1 for 2d
    int64_t osizeH,
    int64_t osizeW,
    int64_t istrideB,
    int64_t istrideC,
    int64_t istrideD,  // Set to 1 for 2d
    int64_t istrideH,
    int64_t istrideW) {
  AT_DISPATCH_QINT_TYPES(qx.scalar_type(), fn_name, [&]() {
    scalar_t* idata = static_cast<scalar_t*>(qx.data_ptr());
    scalar_t* odata = static_cast<scalar_t*>(qy.data_ptr());
    auto* i_p =
        reinterpret_cast<typename scalar_t::underlying*>(idata + b * istrideB);

    float input_scale = qx.q_scale();
    float output_scale = qy.q_scale();
    int input_zero_point = qx.q_zero_point();
    int output_zero_point = qy.q_zero_point();

    for (int64_t od = 0; od < osizeD; od++) {
      int istartD = (int)std::floor((float)(od * isizeD) / osizeD);
      int iendD = (int)std::ceil((float)((od + 1) * isizeD) / osizeD);
      int kD = iendD - istartD;
      for (int64_t oh = 0; oh < osizeH; oh++) {
        int istartH = (int)std::floor((float)(oh * isizeH) / osizeH);
        int iendH = (int)std::ceil((float)((oh + 1) * isizeH) / osizeH);
        int kH = iendH - istartH;
        for (int64_t ow = 0; ow < osizeW; ow++) {
          auto* o_p = reinterpret_cast<typename scalar_t::underlying*>(
              odata +
              b * osizeD * osizeH * osizeW * sizeC +
              od * osizeH * osizeW * sizeC +
              oh * osizeW * sizeC +
              ow * sizeC);
          int istartW = (int)std::floor((float)(ow * isizeW) / osizeW);
          int iendW = (int)std::ceil((float)((ow + 1) * isizeW) / osizeW);
          int kW = iendW - istartW;
          int size = kD * kH * kW;
          float multiplier = input_scale / output_scale / size;
          int input_zero_point_m_size = -input_zero_point * size;
          int64_t c = 0;
          // For int8 or uint8quantization, we implicitly use int32 as
          // accumulation Or else, it will go to the slow path
          // TODO: support 16bit, 32bit, and etc.
          auto* internal_i_p = i_p +
                               istartD * istrideD +
                               istartH * istrideH +
                               istartW * istrideW;

          // Note: If AVX is not available, `do_avg_pool_on_AVX2 is a noop.
          //       In that case, the following loop takes over
          // TODO: more vectorization with loop interleaving
          do_avg_pool_on_AVX2<scalar_t>(
              internal_i_p,
              o_p,
              c,
              sizeC,
              1,
              input_zero_point_m_size,
              output_zero_point,
              multiplier,
              0,
              kD,
              0,
              kH,
              0,
              kW,
              istrideC,
              istrideD,
              istrideH,
              istrideW);

          // 1) The following loop handles the remaining channels
          // 2) It also handles the Non-AVX2 path
          for (; c < sizeC; ++c) {
            int32_t acc_int32 = input_zero_point_m_size;
            int64_t tcntr = 0;
            for (int64_t id = 0; id < kD; ++id) {
              for (int64_t ih = 0; ih < kH; ++ih) {
                for (int64_t iw = 0; iw < kW; ++iw) {
                  tcntr = id * istrideD +
                          ih * istrideH +
                          iw * istrideW;
                  auto val = *(internal_i_p + tcntr + c * istrideC);
                  acc_int32 += val;
                }
              }
            }
            // clamp
            o_p[c] = at::native::quantize_val<scalar_t>(1.0f / multiplier,
                                                        output_zero_point,
                                                        acc_int32).val_;
          } // c
        } // oh
      } // ow
    } // od
  });
}

void qadaptive_avg_pool2d_nhwc_kernel(
    const Tensor& qx,
    Tensor& qy,
    int64_t b,
    int64_t sizeC,
    int64_t isizeH,
    int64_t isizeW,
    int64_t osizeH,
    int64_t osizeW,
    int64_t istrideB,
    int64_t istrideC,
    int64_t istrideH,
    int64_t istrideW) {
  _qadaptive_avg_pool_kernel("adaptive_avg_pool2d_nhwc",
                             qx,
                             qy,
                             b,
                             sizeC,
                             /*isizeD=*/1,
                             isizeH,
                             isizeW,
                             /*osizeD=*/1,
                             osizeH,
                             osizeW,
                             istrideB,
                             istrideC,
                             /*istrideD=*/1,
                             istrideH,
                             istrideW);
}

void qadaptive_avg_pool3d_ndhwc_kernel(
    const Tensor& qx,
    Tensor& qy,
    int64_t b,
    int64_t sizeC,
    int64_t isizeD,
    int64_t isizeH,
    int64_t isizeW,
    int64_t osizeD,
    int64_t osizeH,
    int64_t osizeW,
    int64_t istrideB,
    int64_t istrideC,
    int64_t istrideD,
    int64_t istrideH,
    int64_t istrideW) {
  _qadaptive_avg_pool_kernel("adaptive_avg_pool3d_ndhwc",
                             qx,
                             qy,
                             b,
                             sizeC,
                             isizeD,
                             isizeH,
                             isizeW,
                             osizeD,
                             osizeH,
                             osizeW,
                             istrideB,
                             istrideC,
                             istrideD,
                             istrideH,
                             istrideW);
}

void _qavg_pool_nhwc_kernel(
    const std::string& fn_name,
    const Tensor& qx,
    Tensor& qy,
    int64_t b,
    int64_t nInputPlane,
    int64_t inputWidth,
    int64_t inputHeight,
    int64_t inputDepth,
    int64_t outputWidth,
    int64_t outputHeight,
    int64_t outputDepth,
    int kW,
    int kH,
    int kD,
    int dW,
    int dH,
    int dD,
    int padW,
    int padH,
    int padD,
    bool count_include_pad,
    c10::optional<int64_t> divisor_override) {
  AT_DISPATCH_QINT_TYPES(qx.scalar_type(), fn_name, [&]() {
    scalar_t* idata = static_cast<scalar_t*>(qx.data_ptr());
    scalar_t* odata = static_cast<scalar_t*>(qy.data_ptr());
    int strideC = 1;
    int strideW = strideC * nInputPlane;
    int istrideH = strideW * inputWidth;
    int istrideD = istrideH * inputHeight;
    int istrideB = istrideD * inputDepth;
    int ostrideH = strideW * outputWidth;
    int ostrideD = ostrideH * outputHeight;
    int ostrideB = ostrideD * outputDepth;
    auto* i_p =
        reinterpret_cast<typename scalar_t::underlying*>(idata + b * istrideB);

    // lift these operations outside the loop to reduce access overheads
    float input_scale = qx.q_scale();
    float output_scale = qy.q_scale();
    int input_zero_point = qx.q_zero_point();
    int output_zero_point = qy.q_zero_point();
    int64_t divisor_override_factor =
        divisor_override.has_value() ? divisor_override.value() : 0;

    for (int od = 0; od < outputDepth; od++) {
      for (int oh = 0; oh < outputHeight; oh++) {
        for (int ow = 0; ow < outputWidth; ow++) {
          auto* o_p = reinterpret_cast<typename scalar_t::underlying*>(
              odata + b * ostrideB + od * ostrideD + oh * ostrideH +
              ow * strideW);
          int dstart = od * dD - padD;
          int hstart = oh * dH - padH;
          int wstart = ow * dW - padW;

          int dend = std::min(dstart + kD, (int)inputDepth + padD);
          int hend = std::min(hstart + kH, (int)inputHeight + padH);
          int wend = std::min(wstart + kW, (int)inputWidth + padW);
          int pool_size = (dend - dstart) * (hend - hstart) * (wend - wstart);

          dstart = std::max(dstart, 0);
          hstart = std::max(hstart, 0);
          wstart = std::max(wstart, 0);
          dend = std::min(dend, (int)inputDepth);
          hend = std::min(hend, (int)inputHeight);
          wend = std::min(wend, (int)inputWidth);

          int size = (dend - dstart) * (hend - hstart) * (wend - wstart);
          int divide_size = count_include_pad ? pool_size : size;
          int divide_factor =
              divisor_override_factor ? divisor_override_factor : divide_size;
          float multiplier = input_scale / output_scale / divide_factor;
          int input_zero_point_m_size = -input_zero_point * size;

          int c_start = 0;

          // For int8 quantization, we implicitly use int32 as accumulation
          // Or else, it will go to the slow path
          // TODO: support 16bit, 32bit, and etc.
          do_avg_pool_nhwc_on_AVX2<scalar_t>(
              i_p,
              o_p,
              c_start,
              input_zero_point_m_size,
              output_zero_point,
              multiplier,
              dstart,
              dend,
              hstart,
              hend,
              wstart,
              wend,
              inputDepth,
              inputHeight,
              inputWidth,
              nInputPlane);

          // 1) The following loop handles the remaining channels
          // 2) It also handles the Non-AVX2 path
          for (int c = c_start; c < nInputPlane; ++c) {
            int32_t acc_int32 = input_zero_point_m_size;
            for (int64_t id = dstart; id < dend; id++) {
              for (int64_t ih = hstart; ih < hend; ih++) {
                for (int64_t iw = wstart; iw < wend; iw++) {
                  auto val =
                      *(i_p + id * istrideD + ih * istrideH + iw * strideW +
                        c * strideC);
                  acc_int32 += val;
                }
              }
            }
            double acc_fp = acc_int32 * 1.0;
            // clamp
            o_p[c] = at::native::quantize_val<scalar_t>(
                         1.0f / multiplier, output_zero_point, acc_fp)
                         .val_;
          } // c
        } // ow
      } // oh
    } // od
  });
}

void qavg_pool2d_nhwc_kernel(
    const Tensor& qx,
    Tensor& qy,
    int64_t b,
    int64_t nInputPlane,
    int64_t inputWidth,
    int64_t inputHeight,
    int64_t outputWidth,
    int64_t outputHeight,
    int kW,
    int kH,
    int dW,
    int dH,
    int padW,
    int padH,
    bool count_include_pad,
    c10::optional<int64_t> divisor_override) {
  _qavg_pool_nhwc_kernel(
      "avg_pool2d_nhwc",
      qx,
      qy,
      b,
      nInputPlane,
      inputWidth,
      inputHeight,
      1,
      outputWidth,
      outputHeight,
      1,
      kW,
      kH,
      1,
      dW,
      dH,
      1,
      padW,
      padH,
      0,
      count_include_pad,
      divisor_override);
}

void qavg_pool3d_nhwc_kernel(
    const Tensor& qx,
    Tensor& qy,
    int64_t b,
    int64_t nInputPlane,
    int64_t inputWidth,
    int64_t inputHeight,
    int64_t inputDepth,
    int64_t outputWidth,
    int64_t outputHeight,
    int64_t outputDepth,
    int kW,
    int kH,
    int kD,
    int dW,
    int dH,
    int dD,
    int padW,
    int padH,
    int padD,
    bool count_include_pad,
    c10::optional<int64_t> divisor_override) {
  _qavg_pool_nhwc_kernel(
      "avg_pool3d_nhwc",
      qx,
      qy,
      b,
      nInputPlane,
      inputWidth,
      inputHeight,
      inputDepth,
      outputWidth,
      outputHeight,
      outputDepth,
      kW,
      kH,
      kD,
      dW,
      dH,
      dD,
      padW,
      padH,
      padD,
      count_include_pad,
      divisor_override);
}

template <typename T>
int64_t do_quantized_bilinear_on_AVX2(
    const typename T::underlying*& pos1,
    typename T::underlying*& pos2,
    int64_t input_height,
    int64_t input_width,
    int64_t output_height,
    int64_t output_width,
    int64_t channels,
    int32_t output_zero_point,
    int32_t input_zero_point,
    float inverse_scale,
    const float h0lambda,
    const float h1lambda,
    const float w0lambda,
    const float w1lambda,
    const int64_t h1p,
    const int64_t w1p) {
  int64_t c = 0;
#if defined(CPU_CAPABILITY_AVX2) && !defined(_MSC_VER)
  constexpr auto vec_width = Vec256<T>::size() / 4;
  if (vec_width == 8) {
    for (; c + vec_width <= channels; c += vec_width) {
      Vec256<float> pos1_fp_v[4];
      Vec256<int32_t> pos1_int_v[4];
      pos1_int_v[0] = vec256::convert_to_int32<typename T::underlying>(pos1);
      pos1_int_v[1] = vec256::convert_to_int32<typename T::underlying>(
          pos1 + w1p * channels);
      pos1_int_v[2] = vec256::convert_to_int32<typename T::underlying>(
          pos1 + h1p * input_width * channels);
      pos1_int_v[3] = vec256::convert_to_int32<typename T::underlying>(
          pos1 + (h1p * input_width + w1p) * channels);
      for (int i = 0; i < 4; i++) {
        int32_t pos1_int[vec_width];
        float pos1_fp[vec_width];
        pos1_int_v[i].store(pos1_int);
        vec256::convert(pos1_int, pos1_fp, vec_width);
        pos1_fp_v[i] = Vec256<float>::loadu(pos1_fp, 8);
      }
      Vec256<float> h0lambda_v(h0lambda);
      Vec256<float> h1lambda_v(h1lambda);
      Vec256<float> w0lambda_v(w0lambda);
      Vec256<float> w1lambda_v(w1lambda);
      Vec256<float> input_zero_point_v(input_zero_point);
      Vec256<float> result =
          h0lambda_v * (w0lambda_v * pos1_fp_v[0] + w1lambda_v * pos1_fp_v[1]) +
          h1lambda_v * (w0lambda_v * pos1_fp_v[2] + w1lambda_v * pos1_fp_v[3]) -
          input_zero_point_v;
      float result_fp[vec_width];
      result.store(result_fp);
      at::native::quantize_vec<T>(
          inverse_scale,
          output_zero_point,
          result_fp,
          reinterpret_cast<T*>(pos2),
          vec_width);
      pos1 += vec_width;
      pos2 += vec_width;
    }
  }
#endif
  return c;
}

void qupsample_bilinear2d_nhwc_kernel(
    Tensor& output,
    const Tensor& input,
    int64_t input_height,
    int64_t input_width,
    int64_t output_height,
    int64_t output_width,
    int64_t nbatch,
    int64_t channels,
    bool align_corners,
    c10::optional<double> scales_h,
    c10::optional<double> scales_w) {
  AT_DISPATCH_QINT_TYPES(
      input.scalar_type(), "upsample_bilinear2d_nhwc", [&]() {
        auto* idata = static_cast<scalar_t*>(input.data_ptr());
        auto* odata = static_cast<scalar_t*>(output.data_ptr());
        float inverse_scale = output.q_scale() / input.q_scale();
        const auto rheight = area_pixel_compute_scale<float>(
            input_height, output_height, align_corners, scales_h);
        const auto rwidth = area_pixel_compute_scale<float>(
            input_width, output_width, align_corners, scales_w);

        for (int64_t b = 0; b < nbatch; ++b) {
          auto* i_p = reinterpret_cast<typename scalar_t::underlying*>(
              idata + b * input_height * input_width * channels);
          auto* o_p = reinterpret_cast<typename scalar_t::underlying*>(
              odata + b * output_height * output_width * channels);

          for (int64_t h2 = 0; h2 < output_height; ++h2) {
            const auto h1r = area_pixel_compute_source_index<float>(
                rheight, h2, align_corners, /*cubic=*/false);

            const int64_t h1 = h1r;
            const int64_t h1p = (h1 < input_height - 1) ? 1 : 0;
            const float h1lambda = h1r - h1;
            const float h0lambda = static_cast<float>(1.) - h1lambda;

            for (int64_t w2 = 0; w2 < output_width; ++w2) {
              const auto w1r = area_pixel_compute_source_index<float>(
                  rwidth, w2, align_corners, /*cubic=*/false);
              const int64_t w1 = w1r;
              const int64_t w1p = (w1 < input_width - 1) ? 1 : 0;

              const float w1lambda = w1r - w1;
              const float w0lambda = static_cast<float>(1.) - w1lambda;

              int64_t c = 0;
              // We use float32 to do the computation
              const typename scalar_t::underlying* pos1 =
                  i_p + (h1 * input_width + w1) * channels;
              typename scalar_t::underlying* pos2 =
                  o_p + (h2 * output_width + w2) * channels;
              // We have to isolate this function out because the VS does not
              // expand the macro correctly.
              c = do_quantized_bilinear_on_AVX2<scalar_t>(
                  pos1,
                  pos2,
                  input_height,
                  input_width,
                  output_height,
                  output_width,
                  channels,
                  output.q_zero_point(),
                  input.q_zero_point(),
                  inverse_scale,
                  h0lambda,
                  h1lambda,
                  w0lambda,
                  w1lambda,
                  h1p,
                  w1p);
              // 1) The following loop handles the remaining channels
              // 2) It also handles the Non-AVX2 path
              for (; c < channels; ++c) {
                float result = h0lambda *
                        (w0lambda * pos1[0] + w1lambda * pos1[w1p * channels]) +
                    h1lambda *
                        (w0lambda * pos1[h1p * input_width * channels] +
                         w1lambda * pos1[(h1p * input_width + w1p) * channels]);
                pos2[0] = at::native::quantize_val<scalar_t>(
                              inverse_scale,
                              output.q_zero_point(),
                              result - input.q_zero_point())
                              .val_;
                pos1 += 1;
                pos2 += 1;
              } // c
            } // w2
          } // h2
        } // b
      });
}

void qtopk_kernel(Tensor& values,
    Tensor& indices,
    const Tensor& self,
    int64_t k,
    int64_t dim,
    bool largest,
    bool sorted) {
  AT_DISPATCH_QINT_TYPES(self.scalar_type(), "qtopk_cpu", [&] {
    dim_apply(
        {self, values, indices},
        dim,
        [&](int64_t i, TensorList tl) {
          auto tmp_values = tl[0].accessor<scalar_t, 1>();
          auto mode_values = tl[1].accessor<scalar_t, 1>();
          auto mode_indices = tl[2].accessor<int64_t, 1>();

          auto n = tmp_values.size(0);
          auto use_partial_sort = k * 64 <= n;

          using elem_t = std::pair<typename scalar_t::underlying, int64_t>;
          std::vector<elem_t> queue(n);
          for (int64_t j = 0; j < n; j++) {
            queue[j].first = tmp_values[j].val_;
            queue[j].second = j;
          }

          // we want NaN to be sorted as top for numpy compatibility
          if (use_partial_sort) {
            if (largest) {
              std::partial_sort(queue.begin(), queue.begin() + k, queue.end(),
                [](const elem_t& x, const elem_t& y) -> bool {
                  return x.first > y.first;
                });
            } else {
              std::partial_sort(queue.begin(), queue.begin() + k, queue.end(),
                [](const elem_t& x, const elem_t& y) -> bool {
                  return x.first < y.first;
                });
            }
          } else {
            if (largest) {
              std::nth_element(queue.begin(), queue.begin() + k - 1, queue.end(),
                [](const elem_t& x, const elem_t& y) -> bool {
                  return x.first > y.first;
                });
              if (sorted) {
                std::sort(queue.begin(), queue.begin() + k - 1,
                  [](const elem_t& x, const elem_t& y) -> bool {
                    return x.first > y.first;
                  });
              }
            } else {
              std::nth_element(queue.begin(), queue.begin() + k -1, queue.end(),
                [](const elem_t& x, const elem_t& y) -> bool {
                  return x.first < y.first;
                });
              if (sorted) {
                std::sort(queue.begin(), queue.begin() + k -1,
                  [](const elem_t& x, const elem_t& y) -> bool {
                    return x.first < y.first;
                  });
              }
            }
          }

          for (int64_t j = 0; j < k; j++) {
            mode_values[j] = scalar_t(queue[j].first);
            mode_indices[j] = queue[j].second;
          }
        });
  });
}

template <typename T>
inline void do_bn_compute(
    typename T::underlying* X_ptr,
    typename T::underlying* Y_ptr,
    Vec256<float> & fake_scale,
    Vec256<float> & in_zp_vec,
    Vec256<float> & scale_neg_zp_premul,
    int64_t out_zero_point,
    Vec256<T> & out_zero_point_v,
    float*  alpha,
    float* beta,
    int64_t vec_num,
    bool ReluFused,
    int64_t kVLen
) {
  using Vec = Vec256<T>;
  auto vals_q = Vec::loadu(X_ptr);
  // Fake scale of 1.0 here, should not affect performance (FMA in place of sub)
  auto vals_dq = vals_q.dequantize(fake_scale, in_zp_vec, scale_neg_zp_premul);
  for (size_t idx = 0; idx < vec_num; ++idx) {
    auto alpha_v = Vec256<float>::loadu(alpha + idx * kVLen);
    auto beta_v = Vec256<float>::loadu(beta + idx * kVLen);
    vals_dq[idx] = vec256::fmadd(alpha_v, vals_dq[idx], beta_v);
  }
  auto outputs_q = Vec::quantize(vals_dq, /*output_scale=*/1.0f, out_zero_point, /*inv_output_scale=*/1.0f);
  // Fake scale again
  if (ReluFused) {
    outputs_q = outputs_q.maximum(out_zero_point_v);
  }
  outputs_q.store(Y_ptr, vec_num * kVLen);
}

template <bool ReluFused>
void q_batch_norm_kernel(
    int64_t N,
    int64_t C,
    int64_t HxW,
    int64_t in_zero_point,
    int64_t out_zero_point,
    const Tensor& input,
    const Tensor& a,
    const Tensor& b,
    Tensor& output) {

  AT_DISPATCH_QINT_TYPES(input.scalar_type(), "qbatch_norm", [&]() {
    float* alpha = a.data_ptr<float>();
    float* beta = b.data_ptr<float>();
    auto minimum = std::numeric_limits<scalar_t::underlying>::lowest();
    auto maximum = std::numeric_limits<scalar_t::underlying>::max();
    scalar_t::underlying* X =
        reinterpret_cast<scalar_t::underlying*>(input.data_ptr());
    scalar_t::underlying* Y = reinterpret_cast<scalar_t::underlying*>(output.data_ptr());

    constexpr int kVLen = 8;
    const int64_t outer_size = N * HxW;
    using Vec = Vec256<scalar_t>;
    // Hoisted variables
    auto in_zp_vec = Vec256<float>(static_cast<float>(in_zero_point));
    auto fake_scale = Vec256<float>(1.0f);
    auto scale_neg_zp_premul = fake_scale * in_zp_vec.neg();
    auto out_zero_point_v = Vec(scalar_t(out_zero_point));
    size_t lanes = Vec::float_num_vecs() * kVLen;
    for (int64_t i = 0; i < outer_size; ++i) {
      auto* X_ptr = reinterpret_cast<typename scalar_t::underlying*>(X + i * C);
      auto* Y_ptr = reinterpret_cast<typename scalar_t::underlying*>(Y + i * C);
      int64_t ch = 0;

      for(; ch + lanes <= C; ch += lanes ) {
        do_bn_compute<scalar_t>(
          X_ptr + ch,
          Y_ptr + ch,
          fake_scale,
          in_zp_vec,
          scale_neg_zp_premul,
          out_zero_point,
          out_zero_point_v,
          alpha + ch,
          beta + ch,
          Vec::float_num_vecs(),
          ReluFused,
          kVLen
        );
      }

      // for channel between 8 and 32, still use 32 width for performance
      // Benchmark shows it is faster than doing 8 channels each time
      int64_t elem_size = C - ch;
      if ((lanes == 32) && elem_size >= kVLen) {
        int64_t vec_num = elem_size / kVLen;
        std::vector<typename scalar_t::underlying> buf_in(lanes);
        memcpy(buf_in.data(), X_ptr + ch, vec_num * kVLen); // 3 cycles
        do_bn_compute<scalar_t>(
          buf_in.data(),
          Y_ptr + ch,
          fake_scale,
          in_zp_vec,
          scale_neg_zp_premul,
          out_zero_point,
          out_zero_point_v,
          alpha + ch,
          beta + ch,
          vec_num,
          ReluFused,
          kVLen
        );
        ch += vec_num * kVLen;
      }
      // for channels less than 8
      for (; ch < C; ++ch) {
        long quantized_down = out_zero_point +
            lrintf(alpha[ch] * (X_ptr[ch] - in_zero_point) +
                        beta[ch]);
        if (ReluFused) { // static if
          quantized_down = std::max<long>(quantized_down, out_zero_point);
        }
        Y_ptr[ch] = std::min<long>(
            std::max<long>(quantized_down, minimum), maximum);
      }
    }
});

}

void fake_quantize_tensor_kernel(
    Tensor& output,
    const Tensor& input,
    float sc,
    int64_t z_point,
    int64_t quant_min,
    int64_t quant_max) {
  float inv_scale = 1.0f / sc;
  auto iter = TensorIterator::unary_op(output, input);
  cpu_kernel(iter, [&](float self) -> float {
    return (std::fmin(
                std::fmax(
                    static_cast<int64_t>(
                        z_point + std::nearbyint(self * inv_scale)),
                    quant_min),
                quant_max) -
            z_point) *
        sc;
  });
}

void fake_quantize_grad_tensor_kernel(
    Tensor& input_grad,
    const Tensor& input,
    const Tensor& output_grad,
    float sc,
    int64_t z_point,
    int64_t quant_min,
    int64_t quant_max) {
  float inv_scale = 1.0f / sc;
  auto iter = TensorIterator::binary_op(input_grad, input, output_grad);
  cpu_kernel(iter, [&](float x, float dy) -> float {
    int64_t xq = static_cast<int64_t>(z_point + std::nearbyint(x * inv_scale));
    return dy * (xq >= quant_min && xq <= quant_max);
  });
}

void fake_quantize_learnable_tensor_grad_kernel_cpu(
    TensorIterator& iter,
    float scale,
    float inv_scale,
    int64_t zero_point,
    int64_t quant_min,
    int64_t quant_max) {
  float dscale_small = quant_min - zero_point;
  float dscale_big = quant_max - zero_point;
  iter.for_each([&](char** data, const int64_t* strides, int64_t n) {
    /*  When a for_each call is made on a TensorIterator with multiple inputs and outputs,
        the order they are accessed follows the order they are built within the iterator.
        For example, if an iterator is built in the following order:
        auto iter = TensorIteratorConfig().
          .add_output(firstOutput)
          .add_output(secondOutput)
          .add_input(firstInput)
          .add_input(secondInput)
          .build()
        data will contain 4 pointers to pointers to values in the following order:
        firstOutput, secondOutput, firstInput, secondInput.
        Proper pointer referencing and dereferencing, along with the usage of strides
        (to move onto different elements), can allow accessing of the input and assignment
        to the right output.
    */
    for (int64_t i = 0; i < n; i++) {
      float* dXOutput = (float*)(data[0] + i * strides[0]);
      float* dScaleOutput = (float*)(data[1] + i * strides[1]);
      float* dZeroPointOutput = (float*)(data[2] + i * strides[2]);
      float* XInput = (float*)(data[3] + i * strides[3]);
      float* dYInput = (float*)(data[4] + i * strides[4]);
      // Calculate gradients for X.
      int64_t xqi = std::nearbyint(zero_point + (*XInput) * inv_scale);
      *dXOutput = (*dYInput) * (xqi >= quant_min && xqi <= quant_max);
      // Calculate gradients for scale and zero point.
      xqi = std::max(std::min(xqi, quant_max), quant_min);
      float xfqi = static_cast<float>((xqi - zero_point) * scale);
      if (xqi == quant_min || xqi == quant_max) {
        *dZeroPointOutput = (*dYInput) * (-1) * scale;
        *dScaleOutput = (xqi == quant_min) ? ((*dYInput) * dscale_small) : ((*dYInput) * dscale_big);
      } else {
        *dZeroPointOutput = 0;
        *dScaleOutput = (*dYInput) * (xfqi - (*XInput)) * inv_scale;
      }
    }
  });
}

void fake_quant_per_channel_cpu(
    TensorIterator& iter,
    int64_t quant_min,
    int64_t quant_max) {
  cpu_kernel(iter, [=](float self, float scale, int64_t zero_point) -> float {
    float inv_scale = 1.0f / scale;
    return (std::fmin(
                std::fmax(
                    static_cast<int64_t>(
                        zero_point + std::nearbyint(self * inv_scale)),
                    quant_min),
                quant_max) -
            zero_point) *
        scale;
  });
}

void fake_quant_grad_per_channel_cpu(
    TensorIterator& iter,
    int64_t quant_min,
    int64_t quant_max) {
  cpu_kernel(
      iter, [=](float x, float dy, float scale, int64_t zero_point) -> float {
        float inv_scale = 1.0f / scale;
        int64_t xq =
            static_cast<int64_t>(zero_point + std::nearbyint(x * inv_scale));
        return dy * (xq >= quant_min && xq <= quant_max);
      });
}

void fake_quantize_learnable_channel_grad_kernel_cpu(
    TensorIterator& iter,
    int64_t quant_min,
    int64_t quant_max) {
  iter.for_each([&](char** data, const int64_t* strides, int64_t n) {
    /*  To see how the input and outputs are referenced and assigned,
        please see the implemenetation of
        fake_quantize_learnable_tensor_grad_kernel_cpu.
    */
    for (int64_t i = 0; i < n; i++) {
      float* dx_output = (float*)(data[0] + i * strides[0]);
      float* dscale_output = (float*)(data[1] + i * strides[1]);
      float* dzero_point_output = (float*)(data[2] + i * strides[2]);
      float* x_input = (float*)(data[3] + i * strides[3]);
      float* dy_input = (float*)(data[4] + i * strides[4]);
      float* scale_input = (float*)(data[5] + i * strides[5]);
      float* zero_point_input = (float*)(data[6] + i * strides[6]);

      float inv_scale = 1.0f / (*scale_input);
      float dscale_small = quant_min - (*zero_point_input);
      float dscale_big = quant_max - (*zero_point_input);
      // Calculate gradients for X.
      int64_t xqi = std::nearbyint((*zero_point_input) + (*x_input) * inv_scale);
      *dx_output = (*dy_input) * (xqi >= quant_min && xqi <= quant_max);
      // Calculate gradients for scale and zero point.
      xqi = std::max(std::min(xqi, quant_max), quant_min);
      float xfqi = static_cast<float>((xqi - (*zero_point_input)) * (*scale_input));
      if (xqi == quant_min || xqi == quant_max) {
        *dzero_point_output = (*dy_input) * (-1) * (*scale_input);
        *dscale_output = (xqi == quant_min) ? ((*dy_input) * dscale_small) : ((*dy_input) * dscale_big);
      } else {
        *dzero_point_output = 0;
        *dscale_output = (*dy_input) * (xfqi - (*x_input)) * inv_scale;
      }
    }
  });
}

// Assumes X is composed of M groups of N elements. Normalizes each of the
// groups and optionally applies affine scaling. Useful for LayerNorm,
// GroupNorm, InstanceNorm.
void quantized_normalize_kernel(
    const Tensor& X, // input tensor
    const Tensor& gamma, // weight (optional)
    const Tensor& beta, // bias (optional)
    bool affine_per_channel, // scaling applied elementwise if false, per channel if true
    int num_channels, // only used if affine_per_channel is set
    int num_groups, // only used if affine_per_channel is set
    int64_t M, // number of groups
    int64_t N, // number of elements in each group
    double eps,
    Tensor* Y) {
  AT_DISPATCH_QINT_TYPES(X.scalar_type(), "quantized_layer_norm_kernel_impl_cpu", [&]() {
    using qVec = vec256::Vec256<scalar_t>;
    using fVec = vec256::Vec256<float>;

    TORCH_INTERNAL_ASSERT(X.numel() == M * N, "Unexpected num elements in X");
    TORCH_INTERNAL_ASSERT(
        !gamma.defined() ||
        (!affine_per_channel && gamma.numel() == N) ||
        (affine_per_channel && gamma.numel() == num_channels),
        "Unexpected size of gamma");
    TORCH_INTERNAL_ASSERT(
        !beta.defined() ||
        (!affine_per_channel && beta.numel() == N) ||
        (affine_per_channel && beta.numel() == num_channels),
        "Unexpected size of beta");

    scalar_t* X_data = X.data_ptr<scalar_t>();
    const float* gamma_data = gamma.defined() ? gamma.data_ptr<float>() : nullptr;
    const float* beta_data = beta.defined() ? beta.data_ptr<float>() : nullptr;
    scalar_t* Y_data = Y->data_ptr<scalar_t>();
    const bool gamma_null = gamma_data == nullptr;
    const bool beta_null = beta_data == nullptr;
    int64_t x_zp = X.q_zero_point();
    float x_scale = X.q_scale();
    fVec x_zp_vec((float)x_zp);
    fVec one_vec(1.0f);
    fVec zero_vec(0.0f);
    float x_fake_scale = 1.0f;
    fVec x_fake_scale_vec(x_fake_scale);
    fVec x_fake_scale_zp_neg_premul_vec = x_fake_scale_vec * x_zp_vec.neg();
    int64_t y_zp = Y->q_zero_point();
    float y_scale = Y->q_scale();
    float y_inv_scale = 1.0f / y_scale;

    constexpr int kFloatVLen = 8;
    int64_t kIntVLen = kFloatVLen * qVec::float_num_vecs();
    int64_t kNumIntVecInLayer = N / kIntVLen;
    int64_t kNonVecRemInLayer = N % kIntVLen;
    int channels_per_group = num_channels / num_groups;
    int64_t NPerChannel = N / channels_per_group;
    int64_t kNumIntVecInChannel = NPerChannel / kIntVLen;
    int64_t kNonVecRemInChannel = NPerChannel % kIntVLen;

    at::parallel_for(0, M, 1, [&](int64_t start, int64_t end) {
      for (int64_t i = start; i < end; ++i) {

        scalar_t* X_ptr = X_data + i * N;
        scalar_t* Y_ptr = Y_data + i * N;

        // First pass: calculate mean and variance.

        scalar_t::underlying* X_ptr_underlying = reinterpret_cast<scalar_t::underlying*>(X_ptr);
        auto l_sum_shifted = hsum(X_ptr_underlying, N);
        auto l_sum_sq_shifted = hsum_sq(X_ptr_underlying, N);
        float l_mean_shifted_div_scale_x = static_cast<float>(l_sum_shifted) / N;
        // mean(dqX) / scale_x
        float layer_mean_div_scale_x = l_mean_shifted_div_scale_x - x_zp;
        // var(dqX) / scale_x^2
        float layer_var_div_scale_x_sq =
          std::max(static_cast<float>(l_sum_sq_shifted) / N -
              l_mean_shifted_div_scale_x * l_mean_shifted_div_scale_x, 0.0f);
        // scale_x / sqrt(var(dqX) + eps)
        float scale_x_div_layer_std = x_scale /
          std::sqrt(layer_var_div_scale_x_sq * x_scale * x_scale + eps);
        fVec layer_mean_div_scale_xVec(layer_mean_div_scale_x);
        fVec scale_x_div_layer_stdVec(scale_x_div_layer_std);

        // Second pass: normalize

        // TODO replace with TensorIterator implementation once #33166 is fixed.
        if (affine_per_channel) {

          // if scaling per channel, scaling parameters can be pre-multiplied
          // with normalization parameters
          for (int64_t chIdx = 0; chIdx < channels_per_group; chIdx++) {
            int scalingIdx = (i * channels_per_group + chIdx) % (num_channels);
            float gamma = gamma_null ? 1.0f : gamma_data[scalingIdx];
            // scale_x / layer_std * gamma
            float gamma_p = scale_x_div_layer_std * gamma;
            float beta = beta_null ? 0.0f : beta_data[scalingIdx];
            fVec gamma_p_vec(gamma_p);
            fVec beta_vec(beta);

            int64_t chStartIdx = chIdx * NPerChannel;
            int64_t chEndIdx = chStartIdx + NPerChannel;

            for (int64_t vecIdx = 0; vecIdx < kNumIntVecInChannel; vecIdx++) {
              int64_t vecStartIdx = chStartIdx + vecIdx * kIntVLen;
              auto qXVec = qVec::loadu(X_ptr + vecStartIdx);
              auto dqXVec = qXVec.dequantize(x_fake_scale_vec, x_zp_vec,
                  x_fake_scale_zp_neg_premul_vec);
              for (int dqXVecIdx = 0; dqXVecIdx < dqXVec.size(); dqXVecIdx++) {
                int64_t vecVecStartIdx = vecStartIdx + dqXVecIdx * kFloatVLen;
                dqXVec[dqXVecIdx] =
                  (dqXVec[dqXVecIdx] - layer_mean_div_scale_xVec) *
                    gamma_p_vec + beta_vec;
                qVec::quantize(dqXVec, y_scale, y_zp, y_inv_scale)
                  .store(Y_ptr + vecStartIdx);
              }
            }
            for (int64_t remIdx = chEndIdx - kNonVecRemInChannel;
                 remIdx < chEndIdx;
                 remIdx++) {
              auto qXVal = X_ptr[remIdx];
              float dqXVal = at::native::dequantize_val(x_fake_scale, x_zp, qXVal);
              float dqY =
                (dqXVal - layer_mean_div_scale_x) * gamma_p + beta;
              Y_ptr[remIdx] = at::native::quantize_val<scalar_t>(y_scale, y_zp, dqY);
            }
          } // chIdx

        } else {

          for (int64_t vecIdx = 0; vecIdx < kNumIntVecInLayer; vecIdx++) {
            int64_t vecStartIdx = vecIdx * kIntVLen;
            auto qXVec = qVec::loadu(X_ptr + vecStartIdx);
            auto dqXVec = qXVec.dequantize(x_fake_scale_vec, x_zp_vec,
                x_fake_scale_zp_neg_premul_vec);
            for (int dqXVecIdx = 0; dqXVecIdx < dqXVec.size(); dqXVecIdx++) {
              int64_t vecVecStartIdx = vecStartIdx + dqXVecIdx * kFloatVLen;
              auto gammaVec = gamma_null
                ? one_vec
                : fVec::loadu(gamma_data + vecVecStartIdx);
              auto betaVec = beta_null
                ? zero_vec
                : fVec::loadu(beta_data + vecVecStartIdx);
              dqXVec[dqXVecIdx] =
                (dqXVec[dqXVecIdx] - layer_mean_div_scale_xVec) *
                  scale_x_div_layer_stdVec * gammaVec + betaVec;
              qVec::quantize(dqXVec, y_scale, y_zp, y_inv_scale)
                .store(Y_ptr + vecStartIdx);
            }
          }
          for (int64_t remIdx = N - kNonVecRemInLayer; remIdx < N; remIdx++) {
            const float gamma_v = gamma_null ? 1.0f : gamma_data[remIdx];
            const float beta_v = beta_null ? 0.0f : beta_data[remIdx];
            auto qXVal = X_ptr[remIdx];
            float dqXVal = at::native::dequantize_val(x_fake_scale, x_zp, qXVal);
            float dqY =
              ((dqXVal - layer_mean_div_scale_x) * scale_x_div_layer_std) * gamma_v + beta_v;
            Y_ptr[remIdx] = at::native::quantize_val<scalar_t>(y_scale, y_zp, dqY);
          }
        }
      }
    }); // parallel_for

  });
}

#ifdef USE_FBGEMM
void quantize_tensor_per_tensor_affine_cpu(
    Tensor rtensor,
    Tensor qtensor,
    double scale,
    int64_t zero_point) {
  AT_DISPATCH_QINT_TYPES(
      qtensor.scalar_type(), "quantize_tensor_per_tensor_affine_cpu", [&]() {
        TORCH_CHECK(
            rtensor.is_contiguous(rtensor.suggest_memory_format()),
            "Float tensor should be contiguous");
        TORCH_CHECK(
            qtensor.is_contiguous(rtensor.suggest_memory_format()),
            "Quantized tensor should be contiguous "
            "in same memory format as float tensor");
        const float* rd = rtensor.data_ptr<float>();
        auto qd = reinterpret_cast<underlying_t*>(qtensor.data_ptr<scalar_t>());
        fbgemm::TensorQuantizationParams qparams;
        qparams.scale = scale;
        qparams.zero_point = zero_point;
        qparams.precision = CHAR_BIT * sizeof(underlying_t);
        int num_tasks = at::get_num_threads();
        at::parallel_for(0, num_tasks, 1, [&](int64_t begin, int64_t end) {
          for (int task_id = begin; task_id < end; ++task_id) {
            fbgemm::Quantize<underlying_t, false /*LEGACY*/>(
                rd, /*src=*/
                qd, /*dst=*/
                rtensor.numel(), /*len*/
                qparams, /*qparams=*/
                task_id, /*thread_id*/
                num_tasks /*num_threads*/);
          }
        });
      });
}

void dequantize_tensor_per_tensor_affine_cpu(
    Tensor qtensor,
    Tensor rtensor,
    double scale,
    int64_t zero_point) {
  AT_DISPATCH_QINT_TYPES(
      qtensor.scalar_type(), "dequantize_tensor_per_tensor_affine_cpu", [&]() {
        TORCH_CHECK(
            qtensor.is_contiguous(qtensor.suggest_memory_format()),
            "Quantized tensor should be contiguous");
        TORCH_CHECK(
            rtensor.is_contiguous(qtensor.suggest_memory_format()),
            "Float tensor should be contiguous "
            "in same memory format as quantizd tensor");
        const auto* qd =
            reinterpret_cast<const underlying_t*>(qtensor.data_ptr<scalar_t>());
        fbgemm::TensorQuantizationParams qparams;
        qparams.scale = scale;
        qparams.zero_point = zero_point;
        qparams.precision = CHAR_BIT * sizeof(underlying_t);
        float* rd = rtensor.data_ptr<float>();
        int num_tasks = at::get_num_threads();
        at::parallel_for(0, num_tasks, 1, [&](int64_t begin, int64_t end) {
          for (int task_id = begin; task_id < end; ++task_id) {
            fbgemm::Dequantize<underlying_t>(
                qd, /*src=*/
                rd, /*dst=*/
                qtensor.numel(), /*len=*/
                qparams, /*qparams=*/
                task_id, /*thread_id*/
                num_tasks /*num_threads*/);
          }
        });
      });
}
#else // USE_FBGEMM

#if defined(__ARM_NEON__) || defined(__aarch64__)
// Generic template defaults to naive quantize implementation
template <typename T>
void quantize_tensor_arm(
    const float* in,
    Tensor qtensor,
    const int64_t N,
    const float scale,
    const int32_t zero_point) {
  auto out = qtensor.data_ptr<T>();
  for (int i = 0; i < N; ++i) {
    out[i] = at::native::quantize_val<T>(scale, zero_point, in[i]);
  }
}

// Specialized implementation from caffe2::Int8Quantize.
// There may be slight accuracy difference between this and implementation of
// quantize_val
// TODO Update quantize_tensor_arm implementation to follow quantize_val,
// i.e. f = Round(value/scale + zero_point)
// TODO Make quantize_tensor_arm work for other datatypes too (int8, int32).
template <>
void quantize_tensor_arm<c10::quint8>(
    const float* in,
    Tensor qtensor,
    const int64_t N,
    const float scale,
    const int32_t zero_point) {
  const float inv_scale = 1.0f / scale;
  uint32_t i = 0;
  auto out = (uint8_t*)qtensor.data_ptr<c10::quint8>();
  const float32x4_t vinv_scale = vdupq_n_f32(inv_scale);
#if defined(__ARM_NEON__)
  // magic float and magic int to take care of rounding
  // int magic_round(float f): interpret_int32(f + 12582912.0f) - 0x4B400000
  // Some detail:
  // 12582912.0f is 2**23 + 2**22. The trick is based on the fact that when you
  // add a small number to a large number, the result rounds to the precision of
  // the least significant bit of the large number. For IEEE-754
  // single-precision number mantissa has 23 bits, and adding 2**23 would cause
  // rounding to the nearest even integer. The we cast to int and subtract the
  // same number (0x4B400000 is the integer representation of 12582912.0f) to
  // get only the mantissa. This works if -2**22 < x < 2**22, but preserves the
  // sign for negative numbers.
  const int32x4_t voffset = vdupq_n_s32(zero_point - 0x4B400000);
  const float32x4_t vmagic_float = vdupq_n_f32(12582912.0f);
  for (i = 0; i + 8 < N; i += 8) {
    const float32x4_t vin0123 = vld1q_f32(in);
    in += 4;
    const float32x4_t vin4567 = vld1q_f32(in);
    in += 4;
    const int32x4_t vraw0123 = vaddq_s32(
        voffset,
        vreinterpretq_s32_f32(
            vaddq_f32(vmagic_float, vmulq_f32(vin0123, vinv_scale))));
    const int32x4_t vraw4567 = vaddq_s32(
        voffset,
        vreinterpretq_s32_f32(
            vaddq_f32(vmagic_float, vmulq_f32(vin4567, vinv_scale))));
    const int16x8_t vraw01234567 =
        vcombine_s16(vqmovn_s32(vraw0123), vqmovn_s32(vraw4567));
    const uint8x8_t vout01234567 = vqmovun_s16(vraw01234567);
    vst1_u8(out, vout01234567);
    out += 8;
  }
  for (; i < N; ++i) {
    (*out++) = at::native::quantize_val_arm(scale, zero_point, (*in++));
  }
#else
  const int16x8_t vzero_point = vdupq_n_s16((int16_t)(uint16_t)zero_point);
  for (i = 0; i + 8 < N; i += 8) {
    const float32x4_t vin0123 = vld1q_f32(in);
    in += 4;
    const float32x4_t vin4567 = vld1q_f32(in);
    in += 4;
    const int32x4_t v0123_rounded = vcvtnq_s32_f32(vmulq_f32(vin0123, vinv_scale));
    const int32x4_t v4567_rounded = vcvtnq_s32_f32(vmulq_f32(vin4567, vinv_scale));
    const int16x8_t v01234567_packed = vqaddq_s16(
        vqmovn_high_s32(vqmovn_s32(v0123_rounded), v4567_rounded), vzero_point);
    const uint8x8_t vout01234567 = vqmovun_s16(v01234567_packed);
    vst1_u8(out, vout01234567);
    out += 8;
  }
  for (; i < N; ++i) {
    (*out++) = at::native::quantize_val_arm(scale, zero_point, (*in++));
  }
#endif
}

#endif // defined(__ARM_NEON__) || defined(__aarch64__)

void quantize_tensor_per_tensor_affine_cpu(
    Tensor rtensor,
    Tensor qtensor,
    double scale,
    int64_t zero_point) {
#if defined(__ARM_NEON__) || defined(__aarch64__)
  AT_DISPATCH_QINT_TYPES(
      qtensor.scalar_type(), "quantize_tensor_per_tensor_affine_cpu", [&]() {
        TORCH_CHECK(
            rtensor.is_contiguous(rtensor.suggest_memory_format()),
            "Float tensor should be contiguous");
        TORCH_CHECK(
            qtensor.is_contiguous(rtensor.suggest_memory_format()),
            "Quantized tensor should be contiguous "
            "in same memory format as float tensor");
        const float* const rdata = rtensor.data_ptr<float>();
        quantize_tensor_arm<scalar_t>(
            rdata, qtensor, rtensor.numel(), scale, zero_point);
      });
#else
  // Fallback path
  AT_DISPATCH_QINT_TYPES(
      qtensor.scalar_type(), "quantize_tensor_per_tensor_affine_cpu", [&]() {
        TORCH_CHECK(
            rtensor.is_contiguous(rtensor.suggest_memory_format()),
            "Float tensor should be contiguous");
        TORCH_CHECK(
            qtensor.is_contiguous(rtensor.suggest_memory_format()),
            "Quantized tensor should be contiguous "
            "in same memory format as float tensor");
        const float* const rdata = rtensor.data_ptr<float>();
        auto qdata = qtensor.data_ptr<scalar_t>();
        auto numel = rtensor.numel();
        for (int i = 0; i < numel; ++i) {
          qdata[i] = quantize_val<scalar_t>(scale, zero_point, rdata[i]);
        }
      });
#endif // __ARM_NEON__
}

void dequantize_tensor_per_tensor_affine_cpu(
    Tensor qtensor,
    Tensor rtensor,
    double scale,
    int64_t zero_point) {
  AT_DISPATCH_QINT_TYPES(
      qtensor.scalar_type(), "dequantize_tensor_per_tensor_affine_cpu", [&]() {
        TORCH_CHECK(
            qtensor.is_contiguous(qtensor.suggest_memory_format()),
            "Quantized tensor should be contiguous");
        TORCH_CHECK(
            rtensor.is_contiguous(qtensor.suggest_memory_format()),
            "Float tensor should be contiguous "
            "in same memory format as quantizd tensor");
        const auto* qd = qtensor.data_ptr<scalar_t>();
        float* rd = rtensor.data_ptr<float>();
        auto numel = qtensor.numel();
        for (auto i = 0; i < numel; ++i) {
          rd[i] = dequantize_val<scalar_t>(scale, zero_point, qd[i]);
        }
      });
}
#endif // USE_FBGEMM

// TODO: add fbgemm for per channel
void quantize_tensor_per_channel_affine_cpu(
    Tensor rtensor,
    Tensor qtensor,
    Tensor scales,
    Tensor zero_points,
    int64_t axis) {
// TODO: channels last kernel can be made faster.
  AT_DISPATCH_QINT_TYPES(
      qtensor.scalar_type(), "quantize_tensor_per_channel_affine_cpu", [&]() {
        int64_t batches = size_to_dim_(axis, rtensor.sizes());
        int64_t elements_per_channel =
            size_from_dim_(axis + 1, rtensor.sizes());
        int64_t channel = rtensor.size(axis);
        auto scales_data = scales.data_ptr<double>();
        auto zero_points_data = zero_points.data_ptr<int64_t>();
        TORCH_CHECK(
            rtensor.is_contiguous(rtensor.suggest_memory_format()),
            "Float tensor should be contiguous");
        TORCH_CHECK(
            qtensor.is_contiguous(rtensor.suggest_memory_format()),
            "Quantized tensor should be contiguous "
            "in same memory format as Float tensor");
        const float* rdata = rtensor.data_ptr<float>();
        auto qdata = qtensor.data_ptr<scalar_t>();
        if (rtensor.is_contiguous(MemoryFormat::ChannelsLast) ||
            rtensor.is_contiguous(MemoryFormat::ChannelsLast3d)) {
          for (auto b = 0; b < batches; ++b) {
            for (auto e = 0; e < elements_per_channel; ++e) {
              for (auto c = 0; c < channel; ++c) {
                auto i = b * channel * elements_per_channel + e * channel + c;
                qdata[i] = quantize_val<scalar_t>(
                    scales_data[c], zero_points_data[c], rdata[i]);
              }
            }
          }
        } else {
          for (auto b = 0; b < batches; ++b) {
            for (auto c = 0; c < channel; ++c) {
              for (auto e = 0; e < elements_per_channel; ++e) {
                auto i = b * channel * elements_per_channel +
                    c * elements_per_channel + e;
                qdata[i] = quantize_val<scalar_t>(
                    scales_data[c], zero_points_data[c], rdata[i]);
              }
            }
          }
        }
      });
}

template<typename T, typename N, typename Q>
void dequantize_per_channel_affine_kernel(
      Tensor qtensor,
      Tensor rtensor,
      Tensor scales,
      Tensor zero_points,
      int64_t axis) {

    int64_t batches = size_to_dim_(axis, rtensor.sizes());
    int64_t elements_per_channel =
        size_from_dim_(axis + 1, rtensor.sizes());
    int64_t channel = rtensor.size(axis);
    auto scales_data = scales.data_ptr<T>();
    auto zero_points_data = zero_points.data_ptr<N>();
    const auto* qd = qtensor.data_ptr<Q>();
    float* rd = rtensor.data_ptr<float>();
    // TODO: use parallel_for
    for (auto b = 0; b < batches; ++b) {
      for (auto c = 0; c < channel; ++c) {
        for (auto e = 0; e < elements_per_channel; ++e) {
          auto i = b * channel * elements_per_channel +
              c * elements_per_channel + e;
          // We need to convert the qint8 value to float to ensure the
          // subtraction subexpression returns a float
          rd[i] = (static_cast<float>(qd[i].val_) - zero_points_data[c]) *
              scales_data[c];
        }
      }
    }
}

void dequantize_tensor_per_channel_affine_cpu(
    Tensor qtensor,
    Tensor rtensor,
    Tensor scales,
    Tensor zero_points,
    int64_t axis) {
  AT_DISPATCH_QINT_TYPES(
      qtensor.scalar_type(), "dequantize_tensor_per_channel_affine_cpu", [&]() {
        dequantize_per_channel_affine_kernel<double, int64_t, scalar_t>(qtensor, rtensor, scales, zero_points, axis);
      });
}

// quantize stubs for floating point scale and zero_point.
void quantize_tensor_per_channel_float_qparams_cpu(
    Tensor rtensor,
    Tensor qtensor,
    Tensor scales,
    Tensor zero_points,
    int64_t axis) {
  AT_DISPATCH_QINT_TYPES(
      qtensor.scalar_type(), "quantize_tensor_per_channel_float_qparams_cpu", [&]() {
        int64_t batches = size_to_dim_(axis, rtensor.sizes());
        int64_t elements_per_channel =
            size_from_dim_(axis + 1, rtensor.sizes());
        int64_t channel = rtensor.size(axis);
<<<<<<< HEAD
        auto scales_data = scales.data_ptr<double>();
        auto zero_points_data = zero_points.data_ptr<int64_t>();
        TORCH_CHECK(
            qtensor.is_contiguous(qtensor.suggest_memory_format()),
            "Quantized tensor should be contiguous");
        TORCH_CHECK(
            rtensor.is_contiguous(qtensor.suggest_memory_format()),
            "Float tensor should be contiguous "
            "in same memory format as quantizd tensor");
        const auto* qd = qtensor.data_ptr<scalar_t>();
        float* rd = rtensor.data_ptr<float>();
        if (rtensor.is_contiguous(MemoryFormat::ChannelsLast) ||
            rtensor.is_contiguous(MemoryFormat::ChannelsLast3d)) {
          for (auto b = 0; b < batches; ++b) {
            for (auto e = 0; e < elements_per_channel; ++e) {
              for (auto c = 0; c < channel; ++c) {
                auto i = b * channel * elements_per_channel + e * channel + c;
                // We need to convert the qint8 value to float to ensure the
                // subtraction subexpression returns a float
                rd[i] = (static_cast<float>(qd[i].val_) - zero_points_data[c]) *
                    scales_data[c];
              }
            }
          }
        } else {
          for (auto b = 0; b < batches; ++b) {
            for (auto c = 0; c < channel; ++c) {
              for (auto e = 0; e < elements_per_channel; ++e) {
                auto i = b * channel * elements_per_channel +
                    c * elements_per_channel + e;
                // We need to convert the qint8 value to float to ensure the
                // subtraction subexpression returns a float
                rd[i] = (static_cast<float>(qd[i].val_) - zero_points_data[c]) *
                    scales_data[c];
              }
=======
        auto scales_data = scales.data_ptr<float>();
        auto zero_points_data = zero_points.data_ptr<float>();
        const float* rdata = rtensor.data_ptr<float>();
        auto qdata = qtensor.data_ptr<scalar_t>();
        for (auto b = 0; b < batches; ++b) {
          for (auto c = 0; c < channel; ++c) {
            for (auto e = 0; e < elements_per_channel; ++e) {
              auto i = b * channel * elements_per_channel +
                  c * elements_per_channel + e;
              qdata[i] = quantize_val_float_qparams<scalar_t>(
                  scales_data[c], zero_points_data[c], rdata[i]);
>>>>>>> 1fff692e
            }
          }
        }
      });
}

void dequantize_tensor_per_channel_float_qparams_cpu(
    Tensor qtensor,
    Tensor rtensor,
    Tensor scales,
    Tensor zero_points,
    int64_t axis) {
  AT_DISPATCH_QINT_TYPES(
      qtensor.scalar_type(), "dequantize_tensor_per_channel_float_qparams_cpu", [&]() {
        dequantize_per_channel_affine_kernel<float, float, scalar_t>(qtensor, rtensor, scales, zero_points, axis);
      });
}

} // namespace

REGISTER_DISPATCH(dequantize_tensor_per_channel_affine_stub,
                  &dequantize_tensor_per_channel_affine_cpu);
REGISTER_DISPATCH(dequantize_tensor_per_tensor_affine_stub,
                  &dequantize_tensor_per_tensor_affine_cpu);
REGISTER_DISPATCH(dequantize_tensor_per_channel_float_qparams_stub,
                  &dequantize_tensor_per_channel_float_qparams_cpu);
REGISTER_DISPATCH(fake_quant_grad_learnable_tensor_stub,
                  &fake_quantize_learnable_tensor_grad_kernel_cpu);
REGISTER_DISPATCH(fake_quant_grad_per_channel_stub,
                  &fake_quant_grad_per_channel_cpu);
REGISTER_DISPATCH(fake_quant_grad_tensor_stub,
                  &fake_quantize_grad_tensor_kernel);
REGISTER_DISPATCH(fake_quant_per_channel_stub, &fake_quant_per_channel_cpu);
REGISTER_DISPATCH(fake_quant_tensor_stub, &fake_quantize_tensor_kernel);
REGISTER_DISPATCH(qadaptive_avg_pool2d_nhwc_stub,
                  &qadaptive_avg_pool2d_nhwc_kernel);
REGISTER_DISPATCH(qadaptive_avg_pool3d_ndhwc_stub,
                  &qadaptive_avg_pool3d_ndhwc_kernel);
REGISTER_DISPATCH(qadd_relu_stub, &qadd_kernel<true>);
REGISTER_DISPATCH(qadd_scalar_relu_stub, &qadd_scalar_kernel<true>);
REGISTER_DISPATCH(qadd_scalar_stub, &qadd_scalar_kernel<false>);
REGISTER_DISPATCH(qadd_stub, &qadd_kernel<false>);
REGISTER_DISPATCH(qavg_pool2d_nhwc_stub, &qavg_pool2d_nhwc_kernel);
REGISTER_DISPATCH(qavg_pool3d_nhwc_stub, &qavg_pool3d_nhwc_kernel);
REGISTER_DISPATCH(qbatch_norm_relu_stub, &q_batch_norm_kernel<true>);
REGISTER_DISPATCH(qbatch_norm_stub, &q_batch_norm_kernel<false>);
REGISTER_DISPATCH(qcat_nhwc_stub, &qcat_nhwc_kernel<false>);
REGISTER_DISPATCH(qcat_relu_nhwc_stub, &qcat_nhwc_kernel<true>);
REGISTER_DISPATCH(qclamp_stub, &qclamp_kernel);
REGISTER_DISPATCH(qelu_stub, &qelu_kernel);
REGISTER_DISPATCH(qhardsigmoid_stub, &qhardsigmoid_kernel);
REGISTER_DISPATCH(qhardswish_stub, &qhardswish_kernel);
REGISTER_DISPATCH(qmaxpool_2d_nhwc_stub, &qmaxpool_2d_nhwc_kernel);
REGISTER_DISPATCH(qmul_relu_stub, &qmul_kernel<true>);
REGISTER_DISPATCH(qmul_stub, &qmul_kernel<false>);
REGISTER_DISPATCH(qrelu6_stub, &qrelu6_kernel);
REGISTER_DISPATCH(qrelu_leaky_stub, &leaky_qrelu_out_kernel);
REGISTER_DISPATCH(qrelu_stub, &qrelu_kernel);
REGISTER_DISPATCH(qsigmoid_stub, &qsigmoid_kernel);
REGISTER_DISPATCH(qtanh_stub, &qtanh_kernel);
REGISTER_DISPATCH(qthreshold_stub, &qthreshold_kernel);
REGISTER_DISPATCH(qtopk_stub, &qtopk_kernel);
REGISTER_DISPATCH(fake_quant_grad_learnable_channel_stub, &fake_quantize_learnable_channel_grad_kernel_cpu);
REGISTER_DISPATCH(
    quantize_tensor_per_tensor_affine_stub,
    &quantize_tensor_per_tensor_affine_cpu);
REGISTER_DISPATCH(
    quantize_tensor_per_channel_affine_stub,
    &quantize_tensor_per_channel_affine_cpu);
REGISTER_DISPATCH(
    quantize_tensor_per_channel_float_qparams_stub,
    &quantize_tensor_per_channel_float_qparams_cpu);
REGISTER_DISPATCH(quantized_normalize_stub, &quantized_normalize_kernel);
REGISTER_DISPATCH(qupsample_bilinear2d_nhwc_stub,
                  &qupsample_bilinear2d_nhwc_kernel);

} // namespace native
} // namespace at<|MERGE_RESOLUTION|>--- conflicted
+++ resolved
@@ -2617,16 +2617,39 @@
     auto zero_points_data = zero_points.data_ptr<N>();
     const auto* qd = qtensor.data_ptr<Q>();
     float* rd = rtensor.data_ptr<float>();
-    // TODO: use parallel_for
-    for (auto b = 0; b < batches; ++b) {
-      for (auto c = 0; c < channel; ++c) {
+    TORCH_CHECK(
+        qtensor.is_contiguous(qtensor.suggest_memory_format()),
+        "Quantized tensor should be contiguous");
+    TORCH_CHECK(
+        rtensor.is_contiguous(qtensor.suggest_memory_format()),
+        "Float tensor should be contiguous "
+        "in same memory format as quantizd tensor");
+    const auto* qd = qtensor.data_ptr<scalar_t>();
+    float* rd = rtensor.data_ptr<float>();
+    if (rtensor.is_contiguous(MemoryFormat::ChannelsLast) ||
+        rtensor.is_contiguous(MemoryFormat::ChannelsLast3d)) {
+      for (auto b = 0; b < batches; ++b) {
         for (auto e = 0; e < elements_per_channel; ++e) {
-          auto i = b * channel * elements_per_channel +
-              c * elements_per_channel + e;
-          // We need to convert the qint8 value to float to ensure the
-          // subtraction subexpression returns a float
-          rd[i] = (static_cast<float>(qd[i].val_) - zero_points_data[c]) *
-              scales_data[c];
+          for (auto c = 0; c < channel; ++c) {
+            auto i = b * channel * elements_per_channel + e * channel + c;
+            // We need to convert the qint8 value to float to ensure the
+            // subtraction subexpression returns a float
+            rd[i] = (static_cast<float>(qd[i].val_) - zero_points_data[c]) *
+                scales_data[c];
+          }
+        }
+      }
+    } else {
+      for (auto b = 0; b < batches; ++b) {
+        for (auto c = 0; c < channel; ++c) {
+          for (auto e = 0; e < elements_per_channel; ++e) {
+            auto i = b * channel * elements_per_channel +
+                c * elements_per_channel + e;
+            // We need to convert the qint8 value to float to ensure the
+            // subtraction subexpression returns a float
+            rd[i] = (static_cast<float>(qd[i].val_) - zero_points_data[c]) *
+                scales_data[c];
+          }
         }
       }
     }
@@ -2657,28 +2680,25 @@
         int64_t elements_per_channel =
             size_from_dim_(axis + 1, rtensor.sizes());
         int64_t channel = rtensor.size(axis);
-<<<<<<< HEAD
-        auto scales_data = scales.data_ptr<double>();
-        auto zero_points_data = zero_points.data_ptr<int64_t>();
+        auto scales_data = scales.data_ptr<float>();
+        auto zero_points_data = zero_points.data_ptr<float>();
         TORCH_CHECK(
-            qtensor.is_contiguous(qtensor.suggest_memory_format()),
-            "Quantized tensor should be contiguous");
+            rtensor.is_contiguous(rtensor.suggest_memory_format()),
+            "Float tensor should be contiguous");
         TORCH_CHECK(
-            rtensor.is_contiguous(qtensor.suggest_memory_format()),
-            "Float tensor should be contiguous "
-            "in same memory format as quantizd tensor");
-        const auto* qd = qtensor.data_ptr<scalar_t>();
-        float* rd = rtensor.data_ptr<float>();
+            qtensor.is_contiguous(rtensor.suggest_memory_format()),
+            "Quantized tensor should be contiguous "
+            "in same memory format as Float tensor");
+        const float* rdata = rtensor.data_ptr<float>();
+        auto qdata = qtensor.data_ptr<scalar_t>();
         if (rtensor.is_contiguous(MemoryFormat::ChannelsLast) ||
             rtensor.is_contiguous(MemoryFormat::ChannelsLast3d)) {
           for (auto b = 0; b < batches; ++b) {
             for (auto e = 0; e < elements_per_channel; ++e) {
               for (auto c = 0; c < channel; ++c) {
                 auto i = b * channel * elements_per_channel + e * channel + c;
-                // We need to convert the qint8 value to float to ensure the
-                // subtraction subexpression returns a float
-                rd[i] = (static_cast<float>(qd[i].val_) - zero_points_data[c]) *
-                    scales_data[c];
+                qdata[i] = quantize_val_float_qparams<scalar_t>(
+                    scales_data[c], zero_points_data[c], rdata[i]);
               }
             }
           }
@@ -2688,24 +2708,9 @@
               for (auto e = 0; e < elements_per_channel; ++e) {
                 auto i = b * channel * elements_per_channel +
                     c * elements_per_channel + e;
-                // We need to convert the qint8 value to float to ensure the
-                // subtraction subexpression returns a float
-                rd[i] = (static_cast<float>(qd[i].val_) - zero_points_data[c]) *
-                    scales_data[c];
+                qdata[i] = quantize_val_float_qparams<scalar_t>(
+                    scales_data[c], zero_points_data[c], rdata[i]);
               }
-=======
-        auto scales_data = scales.data_ptr<float>();
-        auto zero_points_data = zero_points.data_ptr<float>();
-        const float* rdata = rtensor.data_ptr<float>();
-        auto qdata = qtensor.data_ptr<scalar_t>();
-        for (auto b = 0; b < batches; ++b) {
-          for (auto c = 0; c < channel; ++c) {
-            for (auto e = 0; e < elements_per_channel; ++e) {
-              auto i = b * channel * elements_per_channel +
-                  c * elements_per_channel + e;
-              qdata[i] = quantize_val_float_qparams<scalar_t>(
-                  scales_data[c], zero_points_data[c], rdata[i]);
->>>>>>> 1fff692e
             }
           }
         }
